# Sarif Driver and SDK Release History

## **v1.5.19-beta** [Driver](https://www.nuget.org/packages/Sarif.Driver/1.5.19-beta) | [SDK](https://www.nuget.org/packages/Sarif.Sdk/1.5.19-beta)
* Moved SarifLogger and its dependencies from driver to SDK package
* Include this file and JSON schema in packages

## **v1.5.20-beta** [Driver](https://www.nuget.org/packages/Sarif.Driver/1.5.20-beta) | [SDK](https://www.nuget.org/packages/Sarif.Sdk/1.5.20-beta)
* Rename Microsoft.CodeAnalysis.Sarif.Sdk namespace to Microsoft.CodeAnalysis.Sarif
* Rename Microsoft.CodeAnalysis.Sarif.Driver namespace to Microsoft.CodeAnalysis.Driver
* Eliminate some tool version details. Add SarifLogger version as tool property

## **v1.5.21-beta** [Driver](https://www.nuget.org/packages/Sarif.Driver/1.5.21-beta) | [SDK](https://www.nuget.org/packages/Sarif.Sdk/1.5.21-beta)
* Persist mime-type for files in SarifLogger
* Remove stack persistence for configuration notification exceptions
* Reclassify 'could not parse target' as a configuration notification
* Fix diffing visitor to diff using value type semantics rather than by reference equality

## **v1.5.22-beta** [Driver](https://www.nuget.org/packages/Sarif.Driver/1.5.22-beta) | [SDK](https://www.nuget.org/packages/Sarif.Sdk/1.5.22-beta)
* Add suppressionStates enum (with a single current value, indicating 'suppressedInSource')
* Add 'id' and 'correlationId' as arguments to ResultLogJsonWriter.Initialize. Log 'id' is populated with a generated guid by default.
* Add 'sarifLoggerVersion' that identifies the SDK logger version used to produce a log file.
* Provide serialization of arbitrary JSON content to 'properties' members.
* Move 'tags' into properties (but provide top-level Tags member for setting/retrieving this data)
* Add annotatedCodeLocation.kind enum (with values such as 'branch', 'declaration', et al.)
* Update all converters to Sarif beta.5
* Add optional 'id' to each result, to allow correlation with external data, annotations, work items, etc.
* Add flag to configure file hash computation to FileData.Create helper
* Add 'uriBaseId' conceptual base URI to all format URI properties (to allow all URIs to be relative)
* Add 'analysisTargetUri' to run object, for cases where a single target is associated with a run
* Add 'threadId' to notification, annotatedCodeLocation and stackFrame.
* Rework files and logicalLocations dictionary to store discrete items (with parent keys), not arrays
* Add logicalLocationKey and fullyQualifiedLogicalLocationName to annotatedCodeLocation
* Add 'id' and 'essential' properties to annotatedCodeLocation
* Rename 'toolFingerprint' to 'toolFingerprintContribution'
* Add baselineId. Rename 'correlationId' to 'automationId'
* Add 'physicalLocation' property to notification

## **v1.5.23-beta** [Driver](https://www.nuget.org/packages/Sarif.Driver/1.5.23-beta) | [SDK](https://www.nuget.org/packages/Sarif.Sdk/1.5.23-beta)
* Rename 'codeSnippet' to 'snippet'
* Remove requirement to specify 'description' on code fixes
* Add 'architecture' back to 'run' object

## **v1.5.24-beta** [Driver](https://www.nuget.org/packages/Sarif.Driver/1.5.24-beta) | [SDK](https://www.nuget.org/packages/Sarif.Sdk/1.5.24-beta)
* Permit annotatedCodeLocation.id to be a numeric value (in addition to a string)

## **v1.5.25** [Driver](https://www.nuget.org/packages/Sarif.Driver/1.5.25) | [SDK](https://www.nuget.org/packages/Sarif.Sdk/1.5.25)
* NOTE: NON-BETA RELEASE
* Add a converter for Static Driver Verifier trace files
* Add SuppressedExternally to SuppressionStates enum

## **v1.5.26** [Driver](https://www.nuget.org/packages/Sarif.Driver/1.5.26) | [SDK](https://www.nuget.org/packages/Sarif.Sdk/1.5.26)  
* Breaking change on SarifLogger to explicitly specify hash computation for all files  
* SarifLogger now automatically persists file data for all URIs through format  
* Add run.stableId, a consistent run-over-run log identifier  
* Add annotatedCodeLocation.callee and annotatedCodeLocation.calleeKey for annotation call sites  
* Add invocation.responseFiles to capture response file contents
* Drop .NET framework dependency to 4.5 (from 4.5.1)

## **v1.5.27** [Driver](https://www.nuget.org/packages/Sarif.Driver/1.5.27) | [SDK](https://www.nuget.org/packages/Sarif.Sdk/1.5.27)
* Ship checked in CommandLine.dll in order to allow this 'beta' NuGet component to ship in Driver non-beta release

## **v1.5.28** [Driver](https://www.nuget.org/packages/Sarif.Driver/1.5.28) | [SDK](https://www.nuget.org/packages/Sarif.Sdk/1.5.28)
* Breaking change: rename PropertyBagDictionary to PropertiesDictionary
* Add 'functionReturn' to annotatedCodeLocation.kind
* Remove 'source', 'sink' and 'sanitizer' from annotatedCodeLocation.kind
* Add 'taint' enum to annotatedCodeLocation with values 'source', 'sink' and 'sanitizer'
* Add 'parameters' and 'variables' members to annotatedCodeLocation
* Rename annotatedCodeLocation.callee member to 'target'
* Rename annotatedCodeLocation.calleeKey member to 'targetKey'

## **v1.5.29** [Driver](https://www.nuget.org/packages/Sarif.Driver/1.5.29) | [SDK](https://www.nuget.org/packages/Sarif.Sdk/1.5.29)

* Add `--quiet` option to suppress console output.

## **v1.5.30** [Driver](https://www.nuget.org/packages/Sarif.Driver/1.5.30) | [SDK](https://www.nuget.org/packages/Sarif.Sdk/1.5.30)

* Add static helper method `AnalyzeCommandBase.LogToolNotification`.

## **v1.5.31** [Driver](https://www.nuget.org/packages/Sarif.Driver/1.5.31) | [SDK](https://www.nuget.org/packages/Sarif.Sdk/1.5.31)

* BREAKING CHANGE: RuleUtilities.BuildResult no longer automatically prepends the target file path to the list of FormattedRuleMessage.Arguments array in the Result object being built.

## **v1.5.32** [Driver](https://www.nuget.org/packages/Sarif.Driver/1.5.32) | [SDK](https://www.nuget.org/packages/Sarif.Sdk/1.5.32)

* Add 'annotations' member to annotatedCodeLocation object.
* Rename annotatedCodeLocation 'variables' member to 'state'
* Rename annotatedCodeLocation 'parameters' member to 'values'

## **v1.5.33** [Driver](https://www.nuget.org/packages/Sarif.Driver/1.5.33) | [SDK](https://www.nuget.org/packages/Sarif.Sdk/1.5.33)

* Resolve crash generating 'not applicable' messages

## **v1.5.34** [Driver](https://www.nuget.org/packages/Sarif.Driver/1.5.34) | [SDK](https://www.nuget.org/packages/Sarif.Sdk/1.5.34)

* Update schema for 'annotations' object required properties

## **v1.5.35** [Driver](https://www.nuget.org/packages/Sarif.Driver/1.5.35) | [SDK](https://www.nuget.org/packages/Sarif.Sdk/1.5.35)

* Add 'configuration' member to rule objects

## **v1.5.36** [Driver](https://www.nuget.org/packages/Sarif.Driver/1.5.36) | [SDK](https://www.nuget.org/packages/Sarif.Sdk/1.5.36)

* Provide better reporting for non-fatal messages.

## **v1.5.37** [Driver](https://www.nuget.org/packages/Sarif.Driver/1.5.37) | [SDK](https://www.nuget.org/packages/Sarif.Sdk/1.5.37)

* Further refinements to output on analysis completion.

## **v1.5.38** [Driver](https://www.nuget.org/packages/Sarif.Driver/1.5.38) | [SDK](https://www.nuget.org/packages/Sarif.Sdk/1.5.38)

<<<<<<< HEAD
* Loosen requirement to provide explicit configuration file.
=======
* Preliminary Semmle converter

## **v1.5.39** [Driver](https://www.nuget.org/packages/Sarif.Driver/1.5.39) | [SDK](https://www.nuget.org/packages/Sarif.Sdk/1.5.39)

* Loosen requirement to explicitly provide --config argument for default configuration
* Convert Semmle embedded links to related locations
* Add File/Open of Semmle CSV to VS add-ing
* Eliminate redundant output of notifications
* Update FileSpecifier to resolve patternts such as File* properly
>>>>>>> 9d9a7d49
<|MERGE_RESOLUTION|>--- conflicted
+++ resolved
@@ -108,9 +108,6 @@
 
 ## **v1.5.38** [Driver](https://www.nuget.org/packages/Sarif.Driver/1.5.38) | [SDK](https://www.nuget.org/packages/Sarif.Sdk/1.5.38)
 
-<<<<<<< HEAD
-* Loosen requirement to provide explicit configuration file.
-=======
 * Preliminary Semmle converter
 
 ## **v1.5.39** [Driver](https://www.nuget.org/packages/Sarif.Driver/1.5.39) | [SDK](https://www.nuget.org/packages/Sarif.Sdk/1.5.39)
@@ -119,5 +116,4 @@
 * Convert Semmle embedded links to related locations
 * Add File/Open of Semmle CSV to VS add-ing
 * Eliminate redundant output of notifications
-* Update FileSpecifier to resolve patternts such as File* properly
->>>>>>> 9d9a7d49
+* Update FileSpecifier to resolve patternts such as File* properly