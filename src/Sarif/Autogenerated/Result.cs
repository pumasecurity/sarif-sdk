// Copyright (c) Microsoft.  All Rights Reserved.
// Licensed under the Apache License, Version 2.0.  See License.txt in the project root for license information.

using System;
using System.CodeDom.Compiler;
using System.Collections.Generic;
using System.Runtime.Serialization;

namespace Microsoft.CodeAnalysis.Sarif
{
    /// <summary>
    /// A result produced by an analysis tool.
    /// </summary>
    [DataContract]
    [GeneratedCode("Microsoft.Json.Schema.ToDotNet", "0.19.0.0")]
    public partial class Result : ISarifNode, IEquatable<Result>
    {
        /// <summary>
        /// Gets a value indicating the type of object implementing <see cref="ISarifNode" />.
        /// </summary>
        public SarifNodeKind SarifNodeKind
        {
            get
            {
                return SarifNodeKind.Result;
            }
        }

        /// <summary>
        /// A stable, opaque identifier for the rule that was evaluated to produce the result.
        /// </summary>
        [DataMember(Name = "ruleId", IsRequired = false, EmitDefaultValue = false)]
        public string RuleId { get; set; }

        /// <summary>
        /// The kind of observation this result represents. If this property is not present, its implied value is 'warning'.
        /// </summary>
        [DataMember(Name = "level", IsRequired = false, EmitDefaultValue = false)]
        public ResultLevel Level { get; set; }

        /// <summary>
        /// A string that describes the result. The first sentence of the message only will be displayed when visible space is limited.
        /// </summary>
        [DataMember(Name = "message", IsRequired = false, EmitDefaultValue = false)]
        public string Message { get; set; }

        /// <summary>
        /// A 'formattedRuleMessage' object that can be used to construct a formatted message that describes the result. If the 'formattedMessage' property is present on a result, the 'fullMessage' property shall not be present. If the 'fullMessage' property is present on an result, the 'formattedMessage' property shall not be present
        /// </summary>
        [DataMember(Name = "formattedRuleMessage", IsRequired = false, EmitDefaultValue = false)]
        public FormattedRuleMessage FormattedRuleMessage { get; set; }

        /// <summary>
        /// One or more locations where the result occurred. Specify only one location unless the problem indicated by the result can only be corrected by making a change at every specified location.
        /// </summary>
        [DataMember(Name = "locations", IsRequired = false, EmitDefaultValue = false)]
        public IList<Location> Locations { get; set; }

        /// <summary>
        /// A source code fragment that illustrates the result.
        /// </summary>
        [DataMember(Name = "codeSnippet", IsRequired = false, EmitDefaultValue = false)]
        public string CodeSnippet { get; set; }

        /// <summary>
        /// A string that contributes to the unique identity of the result.
        /// </summary>
        [DataMember(Name = "toolFingerprint", IsRequired = false, EmitDefaultValue = false)]
        public string ToolFingerprint { get; set; }

        /// <summary>
        /// An array of 'stack' objects relevant to the result.
        /// </summary>
        [DataMember(Name = "stacks", IsRequired = false, EmitDefaultValue = false)]
        public IList<Stack> Stacks { get; set; }

        /// <summary>
        /// An array of 'codeFlow' objects relevant to the result.
        /// </summary>
        [DataMember(Name = "codeFlows", IsRequired = false, EmitDefaultValue = false)]
        public IList<CodeFlow> CodeFlows { get; set; }

        /// <summary>
        /// A grouped set of locations and messages, if available, that represent code areas that are related to this result.
        /// </summary>
        [DataMember(Name = "relatedLocations", IsRequired = false, EmitDefaultValue = false)]
<<<<<<< HEAD
        public ISet<AnnotatedCodeLocation> RelatedLocations { get; set; }
        [DataMember(Name = "suppressionStates", IsRequired = false, EmitDefaultValue = false)]
        public IList<string> SuppressionStates { get; set; }
=======
        public IList<AnnotatedCodeLocation> RelatedLocations { get; set; }
>>>>>>> 46f2efc2

        /// <summary>
        /// The state of a result relative to a baseline of a previous run.
        /// </summary>
        [DataMember(Name = "baselineStatus", IsRequired = false, EmitDefaultValue = false)]
        public BaselineStatus BaselineStatus { get; set; }

        /// <summary>
        /// An array of 'fix' objects, each of which represents a proposed fix to the problem indicated by the result.
        /// </summary>
        [DataMember(Name = "fixes", IsRequired = false, EmitDefaultValue = false)]
        public IList<Fix> Fixes { get; set; }

        /// <summary>
        /// Key/value pairs that provide additional information about the result.
        /// </summary>
        [DataMember(Name = "properties", IsRequired = false, EmitDefaultValue = false)]
        public IDictionary<string, string> Properties { get; set; }

        /// <summary>
        /// A set of distinct strings that provide additional information about the result.
        /// </summary>
        [DataMember(Name = "tags", IsRequired = false, EmitDefaultValue = false)]
        public IList<string> Tags { get; set; }

        public override bool Equals(object other)
        {
            return Equals(other as Result);
        }

        public override int GetHashCode()
        {
            int result = 17;
            unchecked
            {
                if (RuleId != null)
                {
                    result = (result * 31) + RuleId.GetHashCode();
                }

                result = (result * 31) + Level.GetHashCode();
                if (Message != null)
                {
                    result = (result * 31) + Message.GetHashCode();
                }

                if (FormattedRuleMessage != null)
                {
                    result = (result * 31) + FormattedRuleMessage.GetHashCode();
                }

                if (Locations != null)
                {
                    foreach (var value_0 in Locations)
                    {
                        result = result * 31;
                        if (value_0 != null)
                        {
                            result = (result * 31) + value_0.GetHashCode();
                        }
                    }
                }

                if (CodeSnippet != null)
                {
                    result = (result * 31) + CodeSnippet.GetHashCode();
                }

                if (ToolFingerprint != null)
                {
                    result = (result * 31) + ToolFingerprint.GetHashCode();
                }

                if (Stacks != null)
                {
                    foreach (var value_1 in Stacks)
                    {
                        result = result * 31;
                        if (value_1 != null)
                        {
                            result = (result * 31) + value_1.GetHashCode();
                        }
                    }
                }

                if (CodeFlows != null)
                {
                    foreach (var value_2 in CodeFlows)
                    {
                        result = result * 31;
                        if (value_2 != null)
                        {
                            result = (result * 31) + value_2.GetHashCode();
                        }
                    }
                }

                if (RelatedLocations != null)
                {
                    foreach (var value_3 in RelatedLocations)
                    {
                        result = result * 31;
                        if (value_3 != null)
                        {
                            result = (result * 31) + value_3.GetHashCode();
                        }
                    }
                }

                if (SuppressionStates != null)
                {
                    foreach (var value_4 in SuppressionStates)
                    {
                        result = result * 31;
                        if (value_4 != null)
                        {
                            result = (result * 31) + value_4.GetHashCode();
                        }
                    }
                }

                result = (result * 31) + BaselineStatus.GetHashCode();
                if (Fixes != null)
                {
                    foreach (var value_5 in Fixes)
                    {
                        result = result * 31;
                        if (value_5 != null)
                        {
                            result = (result * 31) + value_5.GetHashCode();
                        }
                    }
                }

                if (Properties != null)
                {
                    // Use xor for dictionaries to be order-independent.
                    int xor_0 = 0;
                    foreach (var value_6 in Properties)
                    {
                        xor_0 ^= value_6.Key.GetHashCode();
                        if (value_6.Value != null)
                        {
                            xor_0 ^= value_6.Value.GetHashCode();
                        }
                    }

                    result = (result * 31) + xor_0;
                }

                if (Tags != null)
                {
                    foreach (var value_7 in Tags)
                    {
                        result = result * 31;
                        if (value_7 != null)
                        {
                            result = (result * 31) + value_7.GetHashCode();
                        }
                    }
                }
            }

            return result;
        }

        public bool Equals(Result other)
        {
            if (other == null)
            {
                return false;
            }

            if (RuleId != other.RuleId)
            {
                return false;
            }

            if (Level != other.Level)
            {
                return false;
            }

            if (Message != other.Message)
            {
                return false;
            }

            if (!Object.Equals(FormattedRuleMessage, other.FormattedRuleMessage))
            {
                return false;
            }

            if (!Object.ReferenceEquals(Locations, other.Locations))
            {
                if (Locations == null || other.Locations == null)
                {
                    return false;
                }

                if (Locations.Count != other.Locations.Count)
                {
                    return false;
                }

                for (int index_0 = 0; index_0 < Locations.Count; ++index_0)
                {
                    if (!Object.Equals(Locations[index_0], other.Locations[index_0]))
                    {
                        return false;
                    }
                }
            }

            if (CodeSnippet != other.CodeSnippet)
            {
                return false;
            }

            if (ToolFingerprint != other.ToolFingerprint)
            {
                return false;
            }

            if (!Object.ReferenceEquals(Stacks, other.Stacks))
            {
                if (Stacks == null || other.Stacks == null)
                {
                    return false;
                }

                if (Stacks.Count != other.Stacks.Count)
                {
                    return false;
                }

                for (int index_1 = 0; index_1 < Stacks.Count; ++index_1)
                {
                    if (!Object.Equals(Stacks[index_1], other.Stacks[index_1]))
                    {
                        return false;
                    }
                }
            }

            if (!Object.ReferenceEquals(CodeFlows, other.CodeFlows))
            {
                if (CodeFlows == null || other.CodeFlows == null)
                {
                    return false;
                }

                if (CodeFlows.Count != other.CodeFlows.Count)
                {
                    return false;
                }

                for (int index_2 = 0; index_2 < CodeFlows.Count; ++index_2)
                {
                    if (!Object.Equals(CodeFlows[index_2], other.CodeFlows[index_2]))
                    {
                        return false;
                    }
                }
            }

            if (!Object.ReferenceEquals(RelatedLocations, other.RelatedLocations))
            {
                if (RelatedLocations == null || other.RelatedLocations == null)
                {
                    return false;
                }

                if (RelatedLocations.Count != other.RelatedLocations.Count)
                {
                    return false;
                }

                for (int index_3 = 0; index_3 < RelatedLocations.Count; ++index_3)
                {
                    if (!Object.Equals(RelatedLocations[index_3], other.RelatedLocations[index_3]))
                    {
                        return false;
                    }
                }
            }

            if (!Object.ReferenceEquals(SuppressionStates, other.SuppressionStates))
            {
                if (SuppressionStates == null || other.SuppressionStates == null)
                {
                    return false;
                }

                if (SuppressionStates.Count != other.SuppressionStates.Count)
                {
                    return false;
                }

                for (int index_0 = 0; index_0 < SuppressionStates.Count; ++index_0)
                {
                    if (SuppressionStates[index_0] != other.SuppressionStates[index_0])
                    {
                        return false;
                    }
                }
            }

            if (BaselineStatus != other.BaselineStatus)
            {
                return false;
            }

            if (!Object.ReferenceEquals(Fixes, other.Fixes))
            {
                if (Fixes == null || other.Fixes == null)
                {
                    return false;
                }

                if (Fixes.Count != other.Fixes.Count)
                {
                    return false;
                }

                for (int index_4 = 0; index_4 < Fixes.Count; ++index_4)
                {
                    if (!Object.Equals(Fixes[index_4], other.Fixes[index_4]))
                    {
                        return false;
                    }
                }
            }

            if (!Object.ReferenceEquals(Properties, other.Properties))
            {
                if (Properties == null || other.Properties == null || Properties.Count != other.Properties.Count)
                {
                    return false;
                }

                foreach (var value_0 in Properties)
                {
                    string value_1;
                    if (!other.Properties.TryGetValue(value_0.Key, out value_1))
                    {
                        return false;
                    }

                    if (value_0.Value != value_1)
                    {
                        return false;
                    }
                }
            }

            if (!Object.ReferenceEquals(Tags, other.Tags))
            {
                if (Tags == null || other.Tags == null)
                {
                    return false;
                }

                if (Tags.Count != other.Tags.Count)
                {
                    return false;
                }

                for (int index_5 = 0; index_5 < Tags.Count; ++index_5)
                {
                    if (Tags[index_5] != other.Tags[index_5])
                    {
                        return false;
                    }
                }
            }

            return true;
        }

        /// <summary>
        /// Initializes a new instance of the <see cref="Result" /> class.
        /// </summary>
        public Result()
        {
        }

        /// <summary>
        /// Initializes a new instance of the <see cref="Result" /> class from the supplied values.
        /// </summary>
        /// <param name="ruleId">
        /// An initialization value for the <see cref="P: RuleId" /> property.
        /// </param>
        /// <param name="level">
        /// An initialization value for the <see cref="P: Level" /> property.
        /// </param>
        /// <param name="message">
        /// An initialization value for the <see cref="P: Message" /> property.
        /// </param>
        /// <param name="formattedRuleMessage">
        /// An initialization value for the <see cref="P: FormattedRuleMessage" /> property.
        /// </param>
        /// <param name="locations">
        /// An initialization value for the <see cref="P: Locations" /> property.
        /// </param>
        /// <param name="codeSnippet">
        /// An initialization value for the <see cref="P: CodeSnippet" /> property.
        /// </param>
        /// <param name="toolFingerprint">
        /// An initialization value for the <see cref="P: ToolFingerprint" /> property.
        /// </param>
        /// <param name="stacks">
        /// An initialization value for the <see cref="P: Stacks" /> property.
        /// </param>
        /// <param name="codeFlows">
        /// An initialization value for the <see cref="P: CodeFlows" /> property.
        /// </param>
        /// <param name="relatedLocations">
        /// An initialization value for the <see cref="P: RelatedLocations" /> property.
        /// </param>
        /// <param name="suppressionStates">
        /// An initialization value for the <see cref="P: SuppressionStates" /> property.
        /// </param>
        /// <param name="baselineStatus">
        /// An initialization value for the <see cref="P: BaselineStatus" /> property.
        /// </param>
        /// <param name="fixes">
        /// An initialization value for the <see cref="P: Fixes" /> property.
        /// </param>
        /// <param name="properties">
        /// An initialization value for the <see cref="P: Properties" /> property.
        /// </param>
        /// <param name="tags">
        /// An initialization value for the <see cref="P: Tags" /> property.
        /// </param>
<<<<<<< HEAD
        public Result(string ruleId, ResultKind kind, string message, FormattedRuleMessage formattedRuleMessage, ISet<Location> locations, string codeSnippet, string toolFingerprint, ISet<Stack> stacks, ISet<CodeFlow> codeFlows, ISet<AnnotatedCodeLocation> relatedLocations, IEnumerable<string> suppressionStates, BaselineStatus baselineStatus, ISet<Fix> fixes, IDictionary<string, string> properties, ISet<string> tags)
        {
            Init(ruleId, kind, message, formattedRuleMessage, locations, codeSnippet, toolFingerprint, stacks, codeFlows, relatedLocations, suppressionStates, baselineStatus, fixes, properties, tags);
=======
        public Result(string ruleId, ResultLevel level, string message, FormattedRuleMessage formattedRuleMessage, IEnumerable<Location> locations, string codeSnippet, string toolFingerprint, IEnumerable<Stack> stacks, IEnumerable<CodeFlow> codeFlows, IEnumerable<AnnotatedCodeLocation> relatedLocations, bool isSuppressedInSource, IEnumerable<Fix> fixes, IDictionary<string, string> properties, IEnumerable<string> tags)
        {
            Init(ruleId, level, message, formattedRuleMessage, locations, codeSnippet, toolFingerprint, stacks, codeFlows, relatedLocations, isSuppressedInSource, fixes, properties, tags);
>>>>>>> 46f2efc2
        }

        /// <summary>
        /// Initializes a new instance of the <see cref="Result" /> class from the specified instance.
        /// </summary>
        /// <param name="other">
        /// The instance from which the new instance is to be initialized.
        /// </param>
        /// <exception cref="ArgumentNullException">
        /// Thrown if <paramref name="other" /> is null.
        /// </exception>
        public Result(Result other)
        {
            if (other == null)
            {
                throw new ArgumentNullException(nameof(other));
            }

<<<<<<< HEAD
            Init(other.RuleId, other.Kind, other.Message, other.FormattedRuleMessage, other.Locations, other.CodeSnippet, other.ToolFingerprint, other.Stacks, other.CodeFlows, other.RelatedLocations, other.SuppressionStates, other.BaselineStatus, other.Fixes, other.Properties, other.Tags);
=======
            Init(other.RuleId, other.Level, other.Message, other.FormattedRuleMessage, other.Locations, other.CodeSnippet, other.ToolFingerprint, other.Stacks, other.CodeFlows, other.RelatedLocations, other.IsSuppressedInSource, other.Fixes, other.Properties, other.Tags);
>>>>>>> 46f2efc2
        }

        ISarifNode ISarifNode.DeepClone()
        {
            return DeepCloneCore();
        }

        /// <summary>
        /// Creates a deep copy of this instance.
        /// </summary>
        public Result DeepClone()
        {
            return (Result)DeepCloneCore();
        }

        private ISarifNode DeepCloneCore()
        {
            return new Result(this);
        }

<<<<<<< HEAD
        private void Init(string ruleId, ResultKind kind, string message, FormattedRuleMessage formattedRuleMessage, ISet<Location> locations, string codeSnippet, string toolFingerprint, ISet<Stack> stacks, ISet<CodeFlow> codeFlows, ISet<AnnotatedCodeLocation> relatedLocations, IEnumerable<string> suppressionStates, BaselineStatus baselineStatus, ISet<Fix> fixes, IDictionary<string, string> properties, ISet<string> tags)
=======
        private void Init(string ruleId, ResultLevel level, string message, FormattedRuleMessage formattedRuleMessage, IEnumerable<Location> locations, string codeSnippet, string toolFingerprint, IEnumerable<Stack> stacks, IEnumerable<CodeFlow> codeFlows, IEnumerable<AnnotatedCodeLocation> relatedLocations, bool isSuppressedInSource, IEnumerable<Fix> fixes, IDictionary<string, string> properties, IEnumerable<string> tags)
>>>>>>> 46f2efc2
        {
            RuleId = ruleId;
            Level = level;
            Message = message;
            if (formattedRuleMessage != null)
            {
                FormattedRuleMessage = new FormattedRuleMessage(formattedRuleMessage);
            }

            if (locations != null)
            {
                var destination_0 = new List<Location>();
                foreach (var value_0 in locations)
                {
                    if (value_0 == null)
                    {
                        destination_0.Add(null);
                    }
                    else
                    {
                        destination_0.Add(new Location(value_0));
                    }
                }

                Locations = destination_0;
            }

            CodeSnippet = codeSnippet;
            ToolFingerprint = toolFingerprint;
            if (stacks != null)
            {
                var destination_1 = new List<Stack>();
                foreach (var value_1 in stacks)
                {
                    if (value_1 == null)
                    {
                        destination_1.Add(null);
                    }
                    else
                    {
                        destination_1.Add(new Stack(value_1));
                    }
                }

                Stacks = destination_1;
            }

            if (codeFlows != null)
            {
                var destination_2 = new List<CodeFlow>();
                foreach (var value_2 in codeFlows)
                {
                    if (value_2 == null)
                    {
                        destination_2.Add(null);
                    }
                    else
                    {
                        destination_2.Add(new CodeFlow(value_2));
                    }
                }

                CodeFlows = destination_2;
            }

            if (relatedLocations != null)
            {
                var destination_3 = new List<AnnotatedCodeLocation>();
                foreach (var value_3 in relatedLocations)
                {
                    if (value_3 == null)
                    {
                        destination_3.Add(null);
                    }
                    else
                    {
                        destination_3.Add(new AnnotatedCodeLocation(value_3));
                    }
                }

                RelatedLocations = destination_3;
            }

            if (suppressionStates != null)
            {
                var destination_4 = new List<string>();
                foreach (var value_4 in suppressionStates)
                {
                    destination_4.Add(value_4);
                }

                SuppressionStates = destination_4;
            }

            BaselineStatus = baselineStatus;
            if (fixes != null)
            {
<<<<<<< HEAD
                var destination_5 = new HashSet<Fix>();
                foreach (var value_5 in fixes)
=======
                var destination_4 = new List<Fix>();
                foreach (var value_4 in fixes)
>>>>>>> 46f2efc2
                {
                    if (value_5 == null)
                    {
                        destination_5.Add(null);
                    }
                    else
                    {
                        destination_5.Add(new Fix(value_5));
                    }
                }

                Fixes = destination_5;
            }

            if (properties != null)
            {
                Properties = new Dictionary<string, string>(properties);
            }

            if (tags != null)
            {
<<<<<<< HEAD
                var destination_6 = new HashSet<string>();
                foreach (var value_6 in tags)
=======
                var destination_5 = new List<string>();
                foreach (var value_5 in tags)
>>>>>>> 46f2efc2
                {
                    destination_6.Add(value_6);
                }

                Tags = destination_6;
            }
        }
    }
}<|MERGE_RESOLUTION|>--- conflicted
+++ resolved
@@ -84,19 +84,13 @@
         /// A grouped set of locations and messages, if available, that represent code areas that are related to this result.
         /// </summary>
         [DataMember(Name = "relatedLocations", IsRequired = false, EmitDefaultValue = false)]
-<<<<<<< HEAD
-        public ISet<AnnotatedCodeLocation> RelatedLocations { get; set; }
-        [DataMember(Name = "suppressionStates", IsRequired = false, EmitDefaultValue = false)]
-        public IList<string> SuppressionStates { get; set; }
-=======
         public IList<AnnotatedCodeLocation> RelatedLocations { get; set; }
->>>>>>> 46f2efc2
-
-        /// <summary>
-        /// The state of a result relative to a baseline of a previous run.
-        /// </summary>
-        [DataMember(Name = "baselineStatus", IsRequired = false, EmitDefaultValue = false)]
-        public BaselineStatus BaselineStatus { get; set; }
+
+        /// <summary>
+        /// A flag indicating whether or not this result was suppressed in source code.
+        /// </summary>
+        [DataMember(Name = "isSuppressedInSource", IsRequired = false, EmitDefaultValue = false)]
+        public bool IsSuppressedInSource { get; set; }
 
         /// <summary>
         /// An array of 'fix' objects, each of which represents a proposed fix to the problem indicated by the result.
@@ -200,9 +194,10 @@
                     }
                 }
 
-                if (SuppressionStates != null)
-                {
-                    foreach (var value_4 in SuppressionStates)
+                result = (result * 31) + IsSuppressedInSource.GetHashCode();
+                if (Fixes != null)
+                {
+                    foreach (var value_4 in Fixes)
                     {
                         result = result * 31;
                         if (value_4 != null)
@@ -212,29 +207,16 @@
                     }
                 }
 
-                result = (result * 31) + BaselineStatus.GetHashCode();
-                if (Fixes != null)
-                {
-                    foreach (var value_5 in Fixes)
-                    {
-                        result = result * 31;
-                        if (value_5 != null)
-                        {
-                            result = (result * 31) + value_5.GetHashCode();
-                        }
-                    }
-                }
-
                 if (Properties != null)
                 {
                     // Use xor for dictionaries to be order-independent.
                     int xor_0 = 0;
-                    foreach (var value_6 in Properties)
-                    {
-                        xor_0 ^= value_6.Key.GetHashCode();
-                        if (value_6.Value != null)
+                    foreach (var value_5 in Properties)
+                    {
+                        xor_0 ^= value_5.Key.GetHashCode();
+                        if (value_5.Value != null)
                         {
-                            xor_0 ^= value_6.Value.GetHashCode();
+                            xor_0 ^= value_5.Value.GetHashCode();
                         }
                     }
 
@@ -243,12 +225,12 @@
 
                 if (Tags != null)
                 {
-                    foreach (var value_7 in Tags)
+                    foreach (var value_6 in Tags)
                     {
                         result = result * 31;
-                        if (value_7 != null)
+                        if (value_6 != null)
                         {
-                            result = (result * 31) + value_7.GetHashCode();
+                            result = (result * 31) + value_6.GetHashCode();
                         }
                     }
                 }
@@ -378,28 +360,7 @@
                 }
             }
 
-            if (!Object.ReferenceEquals(SuppressionStates, other.SuppressionStates))
-            {
-                if (SuppressionStates == null || other.SuppressionStates == null)
-                {
-                    return false;
-                }
-
-                if (SuppressionStates.Count != other.SuppressionStates.Count)
-                {
-                    return false;
-                }
-
-                for (int index_0 = 0; index_0 < SuppressionStates.Count; ++index_0)
-                {
-                    if (SuppressionStates[index_0] != other.SuppressionStates[index_0])
-                    {
-                        return false;
-                    }
-                }
-            }
-
-            if (BaselineStatus != other.BaselineStatus)
+            if (IsSuppressedInSource != other.IsSuppressedInSource)
             {
                 return false;
             }
@@ -511,11 +472,8 @@
         /// <param name="relatedLocations">
         /// An initialization value for the <see cref="P: RelatedLocations" /> property.
         /// </param>
-        /// <param name="suppressionStates">
-        /// An initialization value for the <see cref="P: SuppressionStates" /> property.
-        /// </param>
-        /// <param name="baselineStatus">
-        /// An initialization value for the <see cref="P: BaselineStatus" /> property.
+        /// <param name="isSuppressedInSource">
+        /// An initialization value for the <see cref="P: IsSuppressedInSource" /> property.
         /// </param>
         /// <param name="fixes">
         /// An initialization value for the <see cref="P: Fixes" /> property.
@@ -526,15 +484,9 @@
         /// <param name="tags">
         /// An initialization value for the <see cref="P: Tags" /> property.
         /// </param>
-<<<<<<< HEAD
-        public Result(string ruleId, ResultKind kind, string message, FormattedRuleMessage formattedRuleMessage, ISet<Location> locations, string codeSnippet, string toolFingerprint, ISet<Stack> stacks, ISet<CodeFlow> codeFlows, ISet<AnnotatedCodeLocation> relatedLocations, IEnumerable<string> suppressionStates, BaselineStatus baselineStatus, ISet<Fix> fixes, IDictionary<string, string> properties, ISet<string> tags)
-        {
-            Init(ruleId, kind, message, formattedRuleMessage, locations, codeSnippet, toolFingerprint, stacks, codeFlows, relatedLocations, suppressionStates, baselineStatus, fixes, properties, tags);
-=======
         public Result(string ruleId, ResultLevel level, string message, FormattedRuleMessage formattedRuleMessage, IEnumerable<Location> locations, string codeSnippet, string toolFingerprint, IEnumerable<Stack> stacks, IEnumerable<CodeFlow> codeFlows, IEnumerable<AnnotatedCodeLocation> relatedLocations, bool isSuppressedInSource, IEnumerable<Fix> fixes, IDictionary<string, string> properties, IEnumerable<string> tags)
         {
             Init(ruleId, level, message, formattedRuleMessage, locations, codeSnippet, toolFingerprint, stacks, codeFlows, relatedLocations, isSuppressedInSource, fixes, properties, tags);
->>>>>>> 46f2efc2
         }
 
         /// <summary>
@@ -553,11 +505,7 @@
                 throw new ArgumentNullException(nameof(other));
             }
 
-<<<<<<< HEAD
-            Init(other.RuleId, other.Kind, other.Message, other.FormattedRuleMessage, other.Locations, other.CodeSnippet, other.ToolFingerprint, other.Stacks, other.CodeFlows, other.RelatedLocations, other.SuppressionStates, other.BaselineStatus, other.Fixes, other.Properties, other.Tags);
-=======
             Init(other.RuleId, other.Level, other.Message, other.FormattedRuleMessage, other.Locations, other.CodeSnippet, other.ToolFingerprint, other.Stacks, other.CodeFlows, other.RelatedLocations, other.IsSuppressedInSource, other.Fixes, other.Properties, other.Tags);
->>>>>>> 46f2efc2
         }
 
         ISarifNode ISarifNode.DeepClone()
@@ -578,11 +526,7 @@
             return new Result(this);
         }
 
-<<<<<<< HEAD
-        private void Init(string ruleId, ResultKind kind, string message, FormattedRuleMessage formattedRuleMessage, ISet<Location> locations, string codeSnippet, string toolFingerprint, ISet<Stack> stacks, ISet<CodeFlow> codeFlows, ISet<AnnotatedCodeLocation> relatedLocations, IEnumerable<string> suppressionStates, BaselineStatus baselineStatus, ISet<Fix> fixes, IDictionary<string, string> properties, ISet<string> tags)
-=======
         private void Init(string ruleId, ResultLevel level, string message, FormattedRuleMessage formattedRuleMessage, IEnumerable<Location> locations, string codeSnippet, string toolFingerprint, IEnumerable<Stack> stacks, IEnumerable<CodeFlow> codeFlows, IEnumerable<AnnotatedCodeLocation> relatedLocations, bool isSuppressedInSource, IEnumerable<Fix> fixes, IDictionary<string, string> properties, IEnumerable<string> tags)
->>>>>>> 46f2efc2
         {
             RuleId = ruleId;
             Level = level;
@@ -666,39 +610,23 @@
                 RelatedLocations = destination_3;
             }
 
-            if (suppressionStates != null)
-            {
-                var destination_4 = new List<string>();
-                foreach (var value_4 in suppressionStates)
-                {
-                    destination_4.Add(value_4);
-                }
-
-                SuppressionStates = destination_4;
-            }
-
-            BaselineStatus = baselineStatus;
+            IsSuppressedInSource = isSuppressedInSource;
             if (fixes != null)
             {
-<<<<<<< HEAD
-                var destination_5 = new HashSet<Fix>();
-                foreach (var value_5 in fixes)
-=======
                 var destination_4 = new List<Fix>();
                 foreach (var value_4 in fixes)
->>>>>>> 46f2efc2
-                {
-                    if (value_5 == null)
-                    {
-                        destination_5.Add(null);
+                {
+                    if (value_4 == null)
+                    {
+                        destination_4.Add(null);
                     }
                     else
                     {
-                        destination_5.Add(new Fix(value_5));
-                    }
-                }
-
-                Fixes = destination_5;
+                        destination_4.Add(new Fix(value_4));
+                    }
+                }
+
+                Fixes = destination_4;
             }
 
             if (properties != null)
@@ -708,18 +636,13 @@
 
             if (tags != null)
             {
-<<<<<<< HEAD
-                var destination_6 = new HashSet<string>();
-                foreach (var value_6 in tags)
-=======
                 var destination_5 = new List<string>();
                 foreach (var value_5 in tags)
->>>>>>> 46f2efc2
-                {
-                    destination_6.Add(value_6);
-                }
-
-                Tags = destination_6;
+                {
+                    destination_5.Add(value_5);
+                }
+
+                Tags = destination_5;
             }
         }
     }
