--- conflicted
+++ resolved
@@ -46,15 +46,6 @@
 
         /// <summary>
         /// A descriptive identifier that categorizes the annotation.
-<<<<<<< HEAD
-        /// </summary>
-        [DataMember(Name = "kind", IsRequired = false, EmitDefaultValue = false)]
-        public string Kind { get; set; }
-
-        /// <summary>
-        /// Key/value pairs that provide additional information about the code location.
-=======
->>>>>>> 6302bf3a
         /// </summary>
         [DataMember(Name = "kind", IsRequired = false, EmitDefaultValue = false)]
         public string Kind { get; set; }
@@ -87,18 +78,9 @@
         /// <param name="properties">
         /// An initialization value for the <see cref="P: Properties" /> property.
         /// </param>
-<<<<<<< HEAD
-        /// <param name="tags">
-        /// An initialization value for the <see cref="P: Tags" /> property.
-        /// </param>
-        public AnnotatedCodeLocation(PhysicalLocation physicalLocation, string message, string kind, IDictionary<string, SerializedPropertyInfo> properties, IEnumerable<string> tags)
-        {
-            Init(physicalLocation, message, kind, properties, tags);
-=======
         public AnnotatedCodeLocation(PhysicalLocation physicalLocation, string message, string kind, IDictionary<string, SerializedPropertyInfo> properties)
         {
             Init(physicalLocation, message, kind, properties);
->>>>>>> 6302bf3a
         }
 
         /// <summary>
@@ -117,11 +99,7 @@
                 throw new ArgumentNullException(nameof(other));
             }
 
-<<<<<<< HEAD
-            Init(other.PhysicalLocation, other.Message, other.Kind, other.Properties, other.Tags);
-=======
             Init(other.PhysicalLocation, other.Message, other.Kind, other.Properties);
->>>>>>> 6302bf3a
         }
 
         ISarifNode ISarifNode.DeepClone()
@@ -142,11 +120,7 @@
             return new AnnotatedCodeLocation(this);
         }
 
-<<<<<<< HEAD
-        private void Init(PhysicalLocation physicalLocation, string message, string kind, IDictionary<string, SerializedPropertyInfo> properties, IEnumerable<string> tags)
-=======
         private void Init(PhysicalLocation physicalLocation, string message, string kind, IDictionary<string, SerializedPropertyInfo> properties)
->>>>>>> 6302bf3a
         {
             if (physicalLocation != null)
             {
