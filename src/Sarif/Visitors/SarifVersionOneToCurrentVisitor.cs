--- conflicted
+++ resolved
@@ -139,118 +139,6 @@
             return hash;
         }
 
-<<<<<<< HEAD
-=======
-        public static Rule CreateRule(RuleVersionOne v1Rule)
-        {
-            Rule rule = null;
-
-            if (v1Rule != null)
-            {
-                rule = new Rule
-                {
-                    Id = v1Rule.Id,
-                    MessageStrings = v1Rule.MessageFormats,
-                    Properties = v1Rule.Properties
-                };
-
-                RuleConfigurationDefaultLevel level = SarifTransformerUtilities.CreateRuleConfigurationDefaultLevel(v1Rule.DefaultLevel);
-
-                if (v1Rule.Configuration == RuleConfigurationVersionOne.Enabled ||
-                    level != RuleConfigurationDefaultLevel.Warning)
-                {
-                    rule.Configuration = new RuleConfiguration
-                    {
-                        DefaultLevel = level,
-                        Enabled = v1Rule.Configuration == RuleConfigurationVersionOne.Enabled
-                    };
-                }
-
-                if (!string.IsNullOrWhiteSpace(v1Rule.Name))
-                {
-                    rule.Name = new Message
-                    {
-                        Text = v1Rule.Name
-                    };
-                }
-
-                if (!string.IsNullOrWhiteSpace(v1Rule.FullDescription))
-                {
-                    rule.FullDescription = new Message
-                    {
-                        Text = v1Rule.FullDescription
-                    };
-                }
-
-                if (!string.IsNullOrWhiteSpace(v1Rule.ShortDescription))
-                {
-                    rule.ShortDescription = new Message
-                    {
-                        Text = v1Rule.ShortDescription
-                    };
-                }
-
-                if (v1Rule.HelpUri != null)
-                {
-                    rule.HelpLocation = new FileLocation
-                    {
-                        Uri = v1Rule.HelpUri
-                    };
-                }
-
-                if (v1Rule.Tags.Count > 0)
-                {
-                    rule.Tags.UnionWith(v1Rule.Tags);
-                }
-            }
-
-            return rule;
-        }
-
-        private static IList<FileLocation> CreateResponseFilesList(IDictionary<string, string> responseFileToContentsDictionary, Run run)
-        {
-            List<FileLocation> fileLocations = null;
-
-            if (responseFileToContentsDictionary != null)
-            {
-                fileLocations = new List<FileLocation>();
-
-                foreach (string key in responseFileToContentsDictionary.Keys)
-                {
-                    var fileLocation = new FileLocation
-                    {
-                        Uri = new Uri(key, UriKind.RelativeOrAbsolute)
-                    };
-                    fileLocations.Add(fileLocation);
-
-                    if (run != null && !string.IsNullOrWhiteSpace(responseFileToContentsDictionary[key]))
-                    {
-                        // We have contents, so mention this file in run.files
-                        if (run.Files == null)
-                        {
-                            run.Files = new Dictionary<string, FileData>();
-                        }
-
-                        if (!run.Files.ContainsKey(key))
-                        {
-                            run.Files.Add(key, new FileData());
-                        }
-
-                        FileData responseFile = run.Files[key];
-
-                        responseFile.Contents = new FileContent
-                        {
-                            Text = responseFileToContentsDictionary[key]
-                        };
-                        responseFile.FileLocation = fileLocation;
-                    }
-                }
-            }
-
-            return fileLocations;
-        }
-
->>>>>>> f7f5d66e
         public static Invocation CreateInvocation(InvocationVersionOne v1Invocation,
                                            IEnumerable<NotificationVersionOne> v1ToolNotifications,
                                            IEnumerable<NotificationVersionOne> v1ConfigurationNotifications,
@@ -426,15 +314,16 @@
                     Properties = v1Rule.Properties
                 };
 
-                if (v1Rule.Configuration != RuleConfigurationVersionOne.Unknown &&
-                    v1Rule.DefaultLevel != ResultLevelVersionOne.Default)
+                RuleConfigurationDefaultLevel level = SarifTransformerUtilities.CreateRuleConfigurationDefaultLevel(v1Rule.DefaultLevel);
+
+                if (v1Rule.Configuration == RuleConfigurationVersionOne.Enabled ||
+                    level != RuleConfigurationDefaultLevel.Warning)
                 {
                     rule.Configuration = new RuleConfiguration
                     {
+                        DefaultLevel = level,
                         Enabled = v1Rule.Configuration == RuleConfigurationVersionOne.Enabled
                     };
-
-                    rule.Configuration.DefaultLevel = SarifTransformerUtilities.CreateRuleConfigurationDefaultLevel(v1Rule.DefaultLevel);
                 }
 
                 if (!string.IsNullOrWhiteSpace(v1Rule.Name))
