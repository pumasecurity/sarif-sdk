﻿// Copyright (c) Microsoft. All rights reserved.
// Licensed under the MIT license. See LICENSE file in the project root for full license information.

using System;
using System.Collections.Generic;
using System.Linq;

namespace Microsoft.CodeAnalysis.Sarif.Visitors
{
    public class SuppressVisitor : SarifRewritingVisitor
    {
        private readonly bool uuids;
        private readonly IEnumerable<string> resultsGuids;
        private readonly string alias;
        private readonly bool timestamps;
        private readonly DateTime timeUtc;
        private readonly DateTime expiryUtc;
        private readonly int expiryInDays;
        private readonly string justification;
        private readonly SuppressionStatus suppressionStatus;

        public SuppressVisitor(string justification,
                               string alias,
                               bool uuids,
                               bool timestamps,
                               int expiryInDays,
                               SuppressionStatus suppressionStatus,
                               IEnumerable<string> resultsGuids)
        {
            this.alias = alias;
            this.uuids = uuids;
            this.timestamps = timestamps;
            this.timeUtc = DateTime.UtcNow;
            this.expiryInDays = expiryInDays;
            this.justification = justification;
            this.suppressionStatus = suppressionStatus;
            this.expiryUtc = this.timeUtc.AddDays(expiryInDays);
            this.resultsGuids = resultsGuids;
        }

        public override Result VisitResult(Result node)
        {
            if (node.Suppressions == null)
            {
                node.Suppressions = new List<Suppression>();
            }

            // Skip if node is already suppressed
            bool isSuppressed = false;
            if (node.TryIsSuppressed(out isSuppressed) && isSuppressed)
            {
                return base.VisitResult(node);
            }

            var suppression = new Suppression
            {
                Status = suppressionStatus,
                Justification = justification,
                Kind = SuppressionKind.External,
            };

            if (!string.IsNullOrWhiteSpace(alias))
            {
                suppression.SetProperty(nameof(alias), alias);
            }

            if (this.uuids)
            {
                suppression.Guid = Guid.NewGuid().ToString(SarifConstants.GuidFormat);
            }

            if (timestamps)
            {
                suppression.SetProperty(nameof(timeUtc), timeUtc);
            }

            if (expiryInDays > 0)
            {
                suppression.SetProperty(nameof(expiryUtc), expiryUtc);
            }

<<<<<<< HEAD
            if (this.resultsGuids != null && this.resultsGuids.Any()) 
            {
                if (this.resultsGuids.Contains(node.Guid))
=======
            if (this.resultsGuids != null)
            {
                if (this.resultsGuids.Contains(node.Guid, StringComparer.OrdinalIgnoreCase))
>>>>>>> 7ccd409a
                {
                    node.Suppressions.Add(suppression);
                }
            }
            else
            {
                node.Suppressions.Add(suppression);
            }
<<<<<<< HEAD
            
=======

>>>>>>> 7ccd409a
            return base.VisitResult(node);
        }
    }
}<|MERGE_RESOLUTION|>--- conflicted
+++ resolved
@@ -79,15 +79,9 @@
                 suppression.SetProperty(nameof(expiryUtc), expiryUtc);
             }
 
-<<<<<<< HEAD
-            if (this.resultsGuids != null && this.resultsGuids.Any()) 
-            {
-                if (this.resultsGuids.Contains(node.Guid))
-=======
             if (this.resultsGuids != null)
             {
                 if (this.resultsGuids.Contains(node.Guid, StringComparer.OrdinalIgnoreCase))
->>>>>>> 7ccd409a
                 {
                     node.Suppressions.Add(suppression);
                 }
@@ -96,11 +90,7 @@
             {
                 node.Suppressions.Add(suppression);
             }
-<<<<<<< HEAD
-            
-=======
 
->>>>>>> 7ccd409a
             return base.VisitResult(node);
         }
     }
