--- conflicted
+++ resolved
@@ -760,11 +760,7 @@
                     BaselineState = Utilities.CreateBaselineStateVersionOne(v2Result.BaselineState),
                     Fixes = v2Result.Fixes?.Select(CreateFixVersionOne).ToList(),
                     Id = v2Result.InstanceGuid,
-<<<<<<< HEAD
-                    Level = Utilities.CreateResultLevelVersionOne(v2Result.Level),
-=======
                     Level = Utilities.CreateResultLevelVersionOne(v2Result.Level, v2Result.Kind),
->>>>>>> 9c18164a
                     Locations = v2Result.Locations?.Select(CreateLocationVersionOne).ToList(),
                     Message = v2Result.Message?.Text,
                     Properties = v2Result.Properties,
@@ -825,21 +821,11 @@
             return result;
         }
 
-<<<<<<< HEAD
-        internal static RuleVersionOne CreateRuleVersionOne(IRule v2IRule)
+        internal static RuleVersionOne CreateRuleVersionOne(MessageDescriptor v2MessageDescriptor)
         {
             RuleVersionOne rule = null;
 
-            var properties = v2IRule is Rule v2Rule ? v2Rule.Properties : null;
-
-            if (v2IRule != null)
-=======
-        internal static RuleVersionOne CreateRuleVersionOne(MessageDescriptor v2MessageDescriptor)
-        {
-            RuleVersionOne rule = null;
-
             if (v2MessageDescriptor != null)
->>>>>>> 9c18164a
             {
                 rule = new RuleVersionOne
                 {
@@ -884,11 +870,7 @@
                     _currentRun = run;
 
                     CreateFileKeyIndexMappings(v2Run.Files, out _v1FileKeyToV2IndexMap, out _v2FileIndexToV1KeyMap);
-<<<<<<< HEAD
-                    _v2RuleIndexToV1KeyMap = CreateV2RuleIndexToV1KeyMapping(v2Run.Resources?.Rules);
-=======
                     _v2RuleIndexToV1KeyMap = CreateV2RuleIndexToV1KeyMapping(v2Run.Tool.RulesMetadata);
->>>>>>> 9c18164a
 
                     run.BaselineId = v2Run.BaselineInstanceGuid;
                     run.Files = CreateFileDataVersionOneDictionary();
@@ -902,11 +884,7 @@
                     run.Properties = v2Run.Properties;
                     run.Results = new List<ResultVersionOne>();
 
-<<<<<<< HEAD
-                    run.Rules = ConvertRulesArrayToDictionary(_currentV2Run.Resources?.Rules, _v2RuleIndexToV1KeyMap);
-=======
                     run.Rules = ConvertRulesArrayToDictionary(_currentV2Run.Tool.RulesMetadata, _v2RuleIndexToV1KeyMap);
->>>>>>> 9c18164a
                     run.Tool = CreateToolVersionOne(v2Run.Tool);
 
                     foreach (Result v2Result in v2Run.Results)
@@ -1055,11 +1033,7 @@
         // tools allow multiple rules to have the same id. In that case we must synthesize
         // a unique key for each rule with that id. We choose "<ruleId>-<n>", where <n> is
         // 1 for the second occurrence, 2 for the third, and so on.
-<<<<<<< HEAD
-        private static IDictionary<int, string> CreateV2RuleIndexToV1KeyMapping(IList<Rule> rules)
-=======
         private static IDictionary<int, string> CreateV2RuleIndexToV1KeyMapping(IList<MessageDescriptor> rules)
->>>>>>> 9c18164a
         {
             var v2RuleIndexToV1KeyMap = new Dictionary<int, string>();
 
@@ -1099,11 +1073,7 @@
         }
 
         private static IDictionary<string, RuleVersionOne> ConvertRulesArrayToDictionary(
-<<<<<<< HEAD
-            IList<Rule> v2Rules,
-=======
             IList<MessageDescriptor> v2Rules,
->>>>>>> 9c18164a
             IDictionary<int, string> v2RuleIndexToV1KeyMap)
         {
             IDictionary<string, RuleVersionOne> v1Rules = null;
@@ -1113,11 +1083,7 @@
                 v1Rules = new Dictionary<string, RuleVersionOne>();
                 for (int i = 0; i < v2Rules.Count; ++i)
                 {
-<<<<<<< HEAD
-                    Rule v2Rule = v2Rules[i];
-=======
                     MessageDescriptor v2Rule = v2Rules[i];
->>>>>>> 9c18164a
 
                     RuleVersionOne v1Rule = CreateRuleVersionOne(v2Rule);
                     string key = GetV1RuleKeyFromV2Index(i, v2RuleIndexToV1KeyMap);
