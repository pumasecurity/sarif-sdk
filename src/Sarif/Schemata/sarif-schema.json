{
  "$schema": "http://json-schema.org/draft-04/schema#",
<<<<<<< HEAD
  "title": "Static Analysis Results Format (SARIF) Version 2.0.0-csd.2.beta.2019-01-09 JSON Schema",
  "description": "Static Analysis Results Format (SARIF) Version 2.0.0-csd.2.beta-2019-01-09 JSON Schema: a standard format for the output of static analysis tools.",
=======
  "title": "Static Analysis Results Format (SARIF) Version 2.0.0-csd.2.beta.2019-01-24 JSON Schema",
  "description": "Static Analysis Results Format (SARIF) Version 2.0.0-csd.2.beta-2019-01-24 JSON Schema: a standard format for the output of static analysis tools.",
>>>>>>> 9c18164a
  "additionalProperties": false,
  "type": "object",
  "properties": {

    "$schema": {
      "description": "The URI of the JSON schema corresponding to the version.",
      "type": "string",
      "format": "uri"
    },

    "version": {
      "description": "The SARIF format version of this log file.",
<<<<<<< HEAD
      "enum": [ "2.0.0-csd.2.beta.2019-01-09" ]
=======
      "enum": [ "2.0.0-csd.2.beta.2019-01-24" ]
>>>>>>> 9c18164a
    },

    "runs": {
      "description": "The set of runs contained in this log file.",
      "type": "array",
      "minItems": 0,
      "uniqueItems": false,
      "items": {
        "$ref": "#/definitions/run"
      }
    },

    "properties": {
      "description": "Key/value pairs that provide additional information about the log file.",
      "$ref": "#/definitions/propertyBag"
    }
  },

  "required": [ "version", "runs" ],

  "definitions": {

    "attachment": {
      "description": "A file relevant to a tool invocation or to a result.",
      "type": "object",
      "additionalProperties": false,
      "properties": {

        "description": {
          "description": "A message describing the role played by the attachment.",
          "$ref": "#/definitions/message"
        },

        "fileLocation": {
          "description": "The location of the attachment.",
          "$ref": "#/definitions/fileLocation"
        },

        "regions": {
          "description": "An array of regions of interest within the attachment.",
          "type": "array",
          "minItems": 0,
          "uniqueItems": true,
          "default": [],
          "items": {
            "$ref": "#/definitions/region"
          }
        },

        "rectangles": {
          "description": "An array of rectangles specifying areas of interest within the image.",
          "type": "array",
          "minItems": 0,
          "uniqueItems": true,
          "default": [],
          "items": {
            "$ref": "#/definitions/rectangle"
          }
        },

        "properties": {
          "description": "Key/value pairs that provide additional information about the attachment.",
          "$ref": "#/definitions/propertyBag"
        }
      },

      "required": [ "fileLocation" ]
    },

    "codeFlow": {
      "description": "A set of threadFlows which together describe a pattern of code execution relevant to detecting a result.",
      "additionalProperties": false,
      "type": "object",
      "properties": {

        "message": {
          "description": "A message relevant to the code flow.",
          "$ref": "#/definitions/message"
        },

        "threadFlows": {
          "description": "An array of one or more unique threadFlow objects, each of which describes the progress of a program through a thread of execution.",
          "type": "array",
          "minItems": 1,
          "uniqueItems": false,
          "items": {
            "$ref": "#/definitions/threadFlow"
          }
        },

        "properties": {
          "description": "Key/value pairs that provide additional information about the code flow.",
          "$ref": "#/definitions/propertyBag"
        }
      },

      "required": [ "threadFlows" ]
    },

    "conversion": {
      "description": "Describes how a converter transformed the output of a static analysis tool from the analysis tool's native output format into the SARIF format.",
      "additionalProperties": false,
      "type": "object",
      "properties": {

        "tool": {
          "description": "A tool object that describes the converter.",
          "$ref": "#/definitions/tool"
        },

        "invocation": {
          "description": "An invocation object that describes the invocation of the converter.",
          "$ref": "#/definitions/invocation"
        },

        "analysisToolLogFiles": {
          "description": "The locations of the analysis tool's per-run log files.",
          "type": "array",
          "minItems": 0,
          "uniqueItems": true,
          "default": [],
          "items": {
            "$ref": "#/definitions/fileLocation"
          }
        },

        "properties": {
          "description": "Key/value pairs that provide additional information about the conversion.",
          "$ref": "#/definitions/propertyBag"
        }

      },

      "required": [ "tool" ]
    },

    "edge": {
      "description": "Represents a directed edge in a graph.",
      "type": "object",
      "additionalProperties": false,
      "properties": {

        "id": {
          "description": "A string that uniquely identifies the edge within its graph.",
          "type": "string"
        },

        "label": {
          "description": "A short description of the edge.",
          "$ref": "#/definitions/message"
        },

        "sourceNodeId": {
          "description": "Identifies the source node (the node at which the edge starts).",
          "type": "string"
        },

        "targetNodeId": {
          "description": "Identifies the target node (the node at which the edge ends).",
          "type": "string"
        },

        "properties": {
          "description": "Key/value pairs that provide additional information about the edge.",
          "$ref": "#/definitions/propertyBag"
        }
      },

      "required": [ "id", "sourceNodeId", "targetNodeId" ]
    },

    "edgeTraversal": {
      "description": "Represents the traversal of a single edge during a graph traversal.",
      "type": "object",
      "additionalProperties": false,
      "properties": {

        "edgeId": {
          "description": "Identifies the edge being traversed.",
          "type": "string"
        },

        "message": {
          "description": "A message to display to the user as the edge is traversed.",
          "$ref": "#/definitions/message"
        },

        "finalState": {
          "description": "The values of relevant expressions after the edge has been traversed.",
          "type": "object",
          "additionalProperties": {
            "type": "string"
          }
        },

        "stepOverEdgeCount": {
          "description": "The number of edge traversals necessary to return from a nested graph.",
          "type": "integer"
        },

        "properties": {
          "description": "Key/value pairs that provide additional information about the edge traversal.",
          "$ref": "#/definitions/propertyBag"
        }
      },

      "required": [ "edgeId" ]
    },

    "exception": {
      "type": "object",
      "properties": {

        "kind": {
          "type": "string",
          "description": "A string that identifies the kind of exception, for example, the fully qualified type name of an object that was thrown, or the symbolic name of a signal."
        },

        "message": {
          "description": "A message that describes the exception.",
          "$ref": "#/definitions/message"
        },

        "stack": {
          "description": "The sequence of function calls leading to the exception.",
          "$ref": "#/definitions/stack"
        },

        "innerExceptions": {
          "description": "An array of exception objects each of which is considered a cause of this exception.",
          "type": "array",
          "minItems": 0,
          "uniqueItems": false,
          "default": [],
          "items": {
            "$ref": "#/definitions/exception"
          }
        },

        "properties": {
          "description": "Key/value pairs that provide additional information about the exception.",
          "$ref": "#/definitions/propertyBag"
        }
      }
    },

    "externalPropertyFile": {
      "type": "object",
      "properties": {
        "fileLocation": {
          "description": "The location of the external property file.",
          "$ref": "#/definitions/fileLocation"
        },

        "instanceGuid": {
          "description": "A stable, unique identifer for the external property file in the form of a GUID.",
          "type": "string"
        },

        "itemCount": {
          "description": "A non-negative integer specifying the number of items contained in the external property file.",
          "type": "integer",
          "minimum": 0
        },

        "properties": {
          "description": "Key/value pairs that provide additional information about the external property file.",
          "$ref": "#/definitions/propertyBag"
        }
      }
    },

    "externalPropertyFiles": {
      "description": "References to external property files that should be inlined with the content of a root log file.",
      "additionalProperties": false,
      "type": "object",
      "properties": {

        "conversion": {
          "description": "An external property file containing a run.conversion object to be merged with the root log file.",
          "$ref": "#/definitions/externalPropertyFile"
        },

        "graphs": {
          "description": "An external property file containing a run.graphs object to be merged with the root log file.",
          "$ref": "#/definitions/externalPropertyFile"
        },

<<<<<<< HEAD
        "resources": {
          "description": "An external property file containing a run.resources object to be merged with the root log file.",
          "$ref": "#/definitions/externalPropertyFile"
        },

        "properties": {
          "description": "An external property file containing a run.properties object to be merged with the root log file.",
          "$ref": "#/definitions/externalPropertyFile"
        },

=======
        "properties": {
          "description": "An external property file containing a run.properties object to be merged with the root log file.",
          "$ref": "#/definitions/externalPropertyFile"
        },

>>>>>>> 9c18164a
        "files": {
          "description": "An array of external property files containing run.files arrays to be merged with the root log file.",
          "type": "array",
          "minItems": 1,
          "uniqueItems": true,
          "items": {
            "$ref": "#/definitions/externalPropertyFile"
          }
        },

        "invocations": {
          "description": "An array of external property files containing run.invocations arrays to be merged with the root log file.",
          "type": "array",
          "minItems": 1,
          "uniqueItems": true,
          "items": {
            "$ref": "#/definitions/externalPropertyFile"
          }
<<<<<<< HEAD
        },

        "logicalLocations": {
          "description": "An array of external property files containing run.logicalLocations arrays to be merged with the root log file.",
=======
        },

        "logicalLocations": {
          "description": "An array of external property files containing run.logicalLocations arrays to be merged with the root log file.",
          "type": "array",
          "minItems": 1,
          "uniqueItems": true,
          "items": {
            "$ref": "#/definitions/externalPropertyFile"
          }
        },

        "results": {
          "description": "An array of external property files containing run.results arrays to be merged with the root log file.",
>>>>>>> 9c18164a
          "type": "array",
          "minItems": 1,
          "uniqueItems": false,
          "items": {
            "$ref": "#/definitions/externalPropertyFile"
          }
        },

<<<<<<< HEAD
        "results": {
          "description": "An array of external property files containing run.results arrays to be merged with the root log file.",
          "type": "array",
          "minItems": 1,
          "uniqueItems": false,
          "items": {
            "$ref": "#/definitions/externalPropertyFile"
          }
=======
        "tool": {
          "description": "An external property file containing a run.tool object to be merged with the root log file.",
          "$ref": "#/definitions/externalPropertyFile"
>>>>>>> 9c18164a
        }
      }
    },

    "file": {
      "description": "A single file. In some cases, this file might be nested within another file.",
      "additionalProperties": false,
      "type": "object",
      "properties": {

        "fileLocation": {
          "description": "The location of the file.",
          "$ref": "#/definitions/fileLocation"
        },

        "parentIndex": {
          "description": "Identifies the index of the immediate parent of the file, if this file is nested.",
          "type": "integer",
          "minimum": -1,
          "default": -1
        },

        "offset": {
          "description": "The offset in bytes of the file within its containing file.",
          "type": "integer"
        },

        "length": {
          "description": "The length of the file in bytes.",
          "type": "integer"
        },

        "roles": {
          "description": "The role or roles played by the file in the analysis.",
          "type": "array",
          "minItems": 0,
          "uniqueItems": true,
          "default": [],
          "items": {
            "enum": [
              "analysisTarget",
              "attachment",
              "responseFile",
              "resultFile",
              "standardStream",
              "traceFile",
              "unmodifiedFile",
              "modifiedFile",
              "addedFile",
              "deletedFile",
              "renamedFile",
              "uncontrolledFile"
            ]
          }
        },

        "mimeType": {
          "description": "The MIME type (RFC 2045) of the file.",
          "type": "string",
          "pattern": "[^/]+/.+"
        },

        "contents": {
          "description": "The contents of the file.",
          "$ref": "#/definitions/fileContent"
        },

        "encoding": {
          "description": "Specifies the encoding for a file object that refers to a text file.",
          "type": "string"
        },

        "sourceLanguage": {
          "description": "Specifies the source language for any file object that refers to a text file that contains source code.",
          "type": "string"
        },

        "hashes": {
          "description": "A dictionary, each of whose keys is the name of a hash function and each of whose values is the hashed value of the file produced by the specified hash function.",
          "type": "object",
          "additionalProperties": {
            "type": "string"
          }
        },

        "lastModifiedTimeUtc": {
          "description": "The Coordinated Universal Time (UTC) date and time at which the file was most recently modified. See \"Date/time properties\" in the SARIF spec for the required format.",
          "type": "string",
          "format": "date-time"
        },

        "properties": {
          "description": "Key/value pairs that provide additional information about the file.",
          "$ref": "#/definitions/propertyBag"
        }
      }
    },

    "fileChange": {
      "description": "A change to a single file.",
      "additionalProperties": false,
      "type": "object",
      "properties": {

        "fileLocation": {
          "description": "The location of the file to change.",
          "$ref": "#/definitions/fileLocation"
        },

        "replacements": {
          "description": "An array of replacement objects, each of which represents the replacement of a single region in a single file specified by 'fileLocation'.",
          "type": "array",
          "minItems": 1,
          "uniqueItems": false,
          "items": {
            "$ref": "#/definitions/replacement"
          }
        },

        "properties": {
          "description": "Key/value pairs that provide additional information about the file change.",
          "$ref": "#/definitions/propertyBag"
        }

      },

      "required": [ "fileLocation", "replacements" ]
    },

    "fileContent": {
      "description": "Represents content from an external file.",
      "type": "object",
      "additionalProperties": false,
      "properties": {

        "text": {
          "description": "UTF-8-encoded content from a text file.",
          "type": "string"
        },

        "binary": {
          "description": "MIME Base64-encoded content from a binary file, or from a text file in its original encoding.",
          "type": "string"
        },

        "properties": {
          "description": "Key/value pairs that provide additional information about the external file.",
          "$ref": "#/definitions/propertyBag"
        }
      }
    },

    "fileLocation": {
      "description": "Specifies the location of a file.",
      "additionalProperties": false,
      "type": "object",
      "properties": {

        "uri": {
          "description": "A string containing a valid relative or absolute URI.",
          "type": "string",
          "format": "uri-reference"
        },

        "uriBaseId": {
          "description": "A string which indirectly specifies the absolute URI with respect to which a relative URI in the \"uri\" property is interpreted.",
          "type": "string"
        },

        "fileIndex": {
          "description": "The index within the run files array of the file object associated with the file location.",
          "type": "integer",
          "default": -1,
          "minimum": -1
        },

        "properties": {
          "description": "Key/value pairs that provide additional information about the file location.",
          "$ref": "#/definitions/propertyBag"
        }
      },

      "required": [ "uri" ]
    },

    "fix": {
      "description": "A proposed fix for the problem represented by a result object. A fix specifies a set of file to modify. For each file, it specifies a set of bytes to remove, and provides a set of new bytes to replace them.",
      "additionalProperties": false,
      "type": "object",
      "properties": {

        "description": {
          "description": "A message that describes the proposed fix, enabling viewers to present the proposed change to an end user.",
          "$ref": "#/definitions/message"
        },

        "fileChanges": {
          "description": "One or more file changes that comprise a fix for a result.",
          "type": "array",
          "minItems": 1,
          "uniqueItems": true,
          "items": {
            "$ref": "#/definitions/fileChange"
          }
        },

        "properties": {
          "description": "Key/value pairs that provide additional information about the fix.",
          "$ref": "#/definitions/propertyBag"
        }
      },
      "required": [ "fileChanges" ]
    },

    "graph": {
      "description": "A network of nodes and directed edges that describes some aspect of the structure of the code (for example, a call graph).",
      "type": "object",
      "additionalProperties": false,
      "properties": {

        "id": {
          "description": "A string that uniquely identifies the graph within a run.graphs or result.graphs array.",
          "type": "string"
        },

        "description": {
          "description": "A description of the graph.",
          "$ref": "#/definitions/message"
        },

        "nodes": {
          "description": "An array of node objects representing the nodes of the graph.",
          "type": "array",
          "minItems": 0,
          "uniqueItems": true,
          "default": [],
          "items": {
            "$ref": "#/definitions/node"
          }
        },

        "edges": {
          "description": "An array of edge objects representing the edges of the graph.",
          "type": "array",
          "minItems": 0,
          "uniqueItems": true,
          "default": [],
          "items": {
            "$ref": "#/definitions/edge"
          }
        },

        "properties": {
          "description": "Key/value pairs that provide additional information about the graph.",
          "$ref": "#/definitions/propertyBag"
        }
      },

      "required": [ "id" ]
    },

    "graphTraversal": {
      "description": "Represents a path through a graph.",
      "type": "object",
      "additionalProperties": false,
      "properties": {

        "graphId": {
          "description": "A string that uniquely identifies that graph being traversed.",
          "type": "string"
        },

        "description": {
          "description": "A description of this graph traversal.",
          "$ref": "#/definitions/message"
        },

        "initialState": {
          "description": "Values of relevant expressions at the start of the graph traversal.",
          "type": "object",
          "additionalProperties": {
            "type": "string"
          }
        },

        "edgeTraversals": {
          "description": "The sequences of edges traversed by this graph traversal.",
          "type": "array",
          "minItems": 0,
          "uniqueItems": false,
          "default": [],
          "items": {
            "$ref": "#/definitions/edgeTraversal"
          }
        },

        "properties": {
          "description": "Key/value pairs that provide additional information about the graph traversal.",
          "$ref": "#/definitions/propertyBag"
        }
      },

      "required": [ "graphId" ]
    },

    "invocation": {
      "description": "The runtime environment of the analysis tool run.",
      "additionalProperties": false,
      "type": "object",
      "properties": {

        "commandLine": {
          "description": "The command line used to invoke the tool.",
          "type": "string"
        },

        "arguments": {
          "description": "An array of strings, containing in order the command line arguments passed to the tool from the operating system.",
          "type": "array",
          "minItems": 0,
          "uniqueItems": false,
          "items": {
            "type": "string"
          }
        },

        "responseFiles": {
          "description": "The locations of any response files specified on the tool's command line.",
          "type": "array",
          "minItems": 0,
          "uniqueItems": true,
          "items": {
            "$ref": "#/definitions/fileLocation"
          }
        },

        "attachments": {
          "description": "A set of files relevant to the invocation of the tool.",
          "type": "array",
          "minItems": 0,
          "uniqueItems": true,
          "default": [],
          "items": {
            "$ref": "#/definitions/attachment"
          }
        },

        "startTimeUtc": {
          "description": "The Coordinated Universal Time (UTC) date and time at which the run started. See \"Date/time properties\" in the SARIF spec for the required format.",
          "type": "string",
          "format": "date-time"
        },

        "endTimeUtc": {
          "description": "The Coordinated Universal Time (UTC) date and time at which the run ended. See \"Date/time properties\" in the SARIF spec for the required format.",
          "type": "string",
          "format": "date-time"
        },

        "exitCode": {
          "description": "The process exit code.",
          "type": "integer"
        },

        "ruleConfiguration": {
          "description": "An array of rule configuration objects that describe runtime analysis behavior.",
          "type": "array",
          "minItems": 0,
          "uniqueItems": true,
          "items": {
            "$ref": "#/definitions/ruleConfiguration"
          }
        },

        "toolNotifications": {
          "description": "A list of runtime conditions detected by the tool during the analysis.",
          "type": "array",
          "minItems": 0,
          "uniqueItems": false,
          "default": [],
          "items": {
            "$ref": "#/definitions/notification"
          }
        },

        "configurationNotifications": {
          "description": "A list of conditions detected by the tool that are relevant to the tool's configuration.",
          "type": "array",
          "minItems": 0,
          "uniqueItems": false,
          "default": [],
          "items": {
            "$ref": "#/definitions/notification"
          }
        },

        "exitCodeDescription": {
          "description": "The reason for the process exit.",
          "type": "string"
        },

        "exitSignalName": {
          "description": "The name of the signal that caused the process to exit.",
          "type": "string"
        },

        "exitSignalNumber": {
          "description": "The numeric value of the signal that caused the process to exit.",
          "type": "integer"
        },

        "processStartFailureMessage": {
          "description": "The reason given by the operating system that the process failed to start.",
          "type": "string"
        },

        "toolExecutionSuccessful": {
          "description": "A value indicating whether the tool's execution completed successfully.",
          "type": "boolean"
        },

        "machine": {
          "description": "The machine that hosted the analysis tool run.",
          "type": "string"
        },

        "account": {
          "description": "The account that ran the analysis tool.",
          "type": "string"
        },

        "processId": {
          "description": "The process id for the analysis tool run.",
          "type": "integer"
        },

        "executableLocation": {
          "description": "An absolute URI specifying the location of the analysis tool's executable.",
          "$ref": "#/definitions/fileLocation"
        },

        "workingDirectory": {
          "description": "The working directory for the analysis tool run.",
          "$ref": "#/definitions/fileLocation"
        },

        "environmentVariables": {
          "description": "The environment variables associated with the analysis tool process, expressed as key/value pairs.",
          "type": "object",
          "additionalProperties": {
            "type": "string"
          }
        },

        "stdin": {
          "description": "A file containing the standard input stream to the process that was invoked.",
          "$ref": "#/definitions/fileLocation"
        },

        "stdout": {
          "description": "A file containing the standard output stream from the process that was invoked.",
          "$ref": "#/definitions/fileLocation"
        },

        "stderr": {
          "description": "A file containing the standard error stream from the process that was invoked.",
          "$ref": "#/definitions/fileLocation"
        },

        "stdoutStderr": {
          "description": "A file containing the interleaved standard output and standard error stream from the process that was invoked.",
          "$ref": "#/definitions/fileLocation"
        },

        "properties": {
          "description": "Key/value pairs that provide additional information about the invocation.",
          "$ref": "#/definitions/propertyBag"
        }
      }
    },

    "location": {
      "description": "A location within a programming artifact.",
      "additionalProperties": false,
      "type": "object",
      "properties": {

        "physicalLocation": {
          "description": "Identifies the file and region.",
          "$ref": "#/definitions/physicalLocation"
        },

        "fullyQualifiedLogicalName": {
          "description": "The human-readable fully qualified name of the logical location. If run.logicalLocations is present, this value matches a property name within that object, from which further information about the logical location can be obtained.",
          "type": "string"
        },

        "logicalLocationIndex": {
          "description": "The index within the logical locations array of the logical location associated with the result.",
          "type": "integer",
          "default": -1,
          "minimum": -1
        },

        "message": {
          "description": "A message relevant to the location.",
          "$ref": "#/definitions/message"
        },

        "annotations": {
          "description": "A set of regions relevant to the location.",
          "type": "array",
          "minItems": 0,
          "uniqueItems": true,
          "default": [],
          "items": {
            "$ref": "#/definitions/region"
          }
        },

        "properties": {
          "description": "Key/value pairs that provide additional information about the location.",
          "$ref": "#/definitions/propertyBag"
        }
      }
    },

    "logicalLocation": {
      "description": "A logical location of a construct that produced a result.",
      "additionalProperties": false,
      "type": "object",
      "properties": {

        "name": {
          "description": "Identifies the construct in which the result occurred. For example, this property might contain the name of a class or a method.",
          "type": "string"
        },

        "fullyQualifiedName": {
          "description": "The human-readable fully qualified name of the logical location.",
          "type": "string"
        },

        "decoratedName": {
          "description": "The machine-readable name for the logical location, such as a mangled function name provided by a C++ compiler that encodes calling convention, return type and other details along with the function name.",
          "type": "string"
        },

        "parentIndex": {
          "description": "Identifies the index of the immediate parent of the construct in which the result was detected. For example, this property might point to a logical location that represents the namespace that holds a type.",
          "type": "integer",
          "minimum": -1,
          "default": -1
        },

        "kind": {
          "description": "The type of construct this logical location component refers to. Should be one of 'function', 'member', 'module', 'namespace', 'parameter', 'resource', 'returnType', 'type', or 'variable', if any of those accurately describe the construct.",
          "type": "string"
        },

        "properties": {
          "description": "Key/value pairs that provide additional information about the logical location.",
          "$ref": "#/definitions/propertyBag"
        }
      }
    },

    "message": {
      "description": "Encapsulates a message intended to be read by the end user.",
      "type": "object",
      "additionalProperties": false,

      "properties": {

        "text": {
          "description": "A plain text message string.",
          "type": "string"
        },

        "messageId": {
          "description": "The resource id for a plain text message string.",
          "type": "string"
        },

        "richText": {
          "description": "A rich text message string.",
          "type": "string"
        },

        "richMessageId": {
          "description": "The resource id for a rich text message string.",
          "type": "string"
        },

        "arguments": {
          "description": "An array of strings to substitute into the message string.",
          "type": "array",
          "minItems": 0,
          "uniqueItems": false,
          "default": [],
          "items": {
            "type": "string"
          }
        },

        "properties": {
          "description": "Key/value pairs that provide additional information about the message.",
          "$ref": "#/definitions/propertyBag"
        }
      }
    },

    "node": {
      "description": "Represents a node in a graph.",
      "type": "object",
      "additionalProperties": false,

      "properties": {

        "id": {
          "description": "A string that uniquely identifies the node within its graph.",
          "type": "string"
        },

        "label": {
          "description": "A short description of the node.",
          "$ref": "#/definitions/message"
        },

        "location": {
          "description": "A code location associated with the node.",
          "$ref": "#/definitions/location"
        },

        "children": {
          "description": "Array of child nodes.",
          "type": "array",
          "minItems": 0,
          "uniqueItems": true,
          "default": [],
          "items": {
            "$ref": "#/definitions/node"
          }
        },

        "properties": {
          "description": "Key/value pairs that provide additional information about the node.",
          "$ref": "#/definitions/propertyBag"
        }
      },

      "required": [ "id" ]
    },

    "notification": {
      "description": "Describes a condition relevant to the tool itself, as opposed to being relevant to a target being analyzed by the tool.",
      "type": "object",
      "additionalProperties": false,
      "properties": {

        "id": {
          "description": "An identifier for the condition that was encountered.",
          "type": "string"
        },

        "ruleId": {
          "description": "The stable, unique identifier of the rule, if any, to which this notification is relevant.",
          "type": "string"
        },

        "ruleIndex": {
          "description": "The index within the run resources array of the rule object, if any, associated with this notification.",
          "type": "integer",
          "default": -1,
          "minimum": -1
        },

        "physicalLocation": {
          "description": "The file and region relevant to this notification.",
          "$ref": "#/definitions/physicalLocation"
        },

        "message": {
          "description": "A message that describes the condition that was encountered.",
          "$ref": "#/definitions/message"
        },

        "level": {
          "description": "A value specifying the severity level of the notification.",
          "default": "warning",
          "enum": [ "none", "note", "warning", "error" ]
        },

        "threadId": {
          "description": "The thread identifier of the code that generated the notification.",
          "type": "integer"
        },

        "timeUtc": {
          "description": "The Coordinated Universal Time (UTC) date and time at which the analysis tool generated the notification.",
          "type": "string",
          "format": "date-time"
        },

        "exception": {
          "description": "The runtime exception, if any, relevant to this notification.",
          "$ref": "#/definitions/exception"
        },

        "properties": {
          "description": "Key/value pairs that provide additional information about the notification.",
          "$ref": "#/definitions/propertyBag"
        }
      },

      "required": [ "message" ]
    },

    "physicalLocation": {
      "description": "A physical location relevant to a result. Specifies a reference to a programming artifact together with a range of bytes or characters within that artifact.",
      "additionalProperties": false,
      "type": "object",
      "properties": {

        "id": {
          "description": "Value that distinguishes this physical location from all other physical locations in this run object.",
          "type": "integer"
        },

        "fileLocation": {
          "description": "The location of the file.",
          "$ref": "#/definitions/fileLocation"
        },

        "region": {
          "description": "Specifies a portion of the file.",
          "$ref": "#/definitions/region"
        },

        "contextRegion": {
          "description": "Specifies a portion of the file that encloses the region. Allows a viewer to display additional context around the region.",
          "$ref": "#/definitions/region"
        },

        "properties": {
          "description": "Key/value pairs that provide additional information about the physical location.",
          "$ref": "#/definitions/propertyBag"
        }
      },

      "required": [ "fileLocation" ]
    },

    "propertyBag": {
      "description": "Key/value pairs that provide additional information about the object.",
      "type": "object",
      "additionalProperties": true,
      "properties": {
        "tags": {

          "description": "A set of distinct strings that provide additional information.",
          "type": "array",
          "minItems": 0,
          "uniqueItems": true,
          "default": [],
          "items": {
            "type": "string"
          }
        }
      }
    },

    "rectangle": {
      "description": "An area within an image.",
      "additionalProperties": false,
      "type": "object",
      "properties": {

        "top": {
          "description": "The Y coordinate of the top edge of the rectangle, measured in the image's natural units.",
          "type": "number"
        },

        "left": {
          "description": "The X coordinate of the left edge of the rectangle, measured in the image's natural units.",
          "type": "number"
        },

        "bottom": {
          "description": "The Y coordinate of the bottom edge of the rectangle, measured in the image's natural units.",
          "type": "number"
        },

        "right": {
          "description": "The X coordinate of the right edge of the rectangle, measured in the image's natural units.",
          "type": "number"
        },

        "message": {
          "description": "A message relevant to the rectangle.",
          "$ref": "#/definitions/message"
        },

        "properties": {
          "description": "Key/value pairs that provide additional information about the rectangle.",
          "$ref": "#/definitions/propertyBag"
        }
      }
    },

    "region": {
      "description": "A region within a file where a result was detected.",
      "additionalProperties": false,
      "type": "object",
      "properties": {

        "startLine": {
          "description": "The line number of the first character in the region.",
          "type": "integer",
          "minimum": 1
        },

        "startColumn": {
          "description": "The column number of the first character in the region.",
          "type": "integer",
          "minimum": 1
        },

        "endLine": {
          "description": "The line number of the last character in the region.",
          "type": "integer",
          "minimum": 1
        },

        "endColumn": {
          "description": "The column number of the character following the end of the region.",
          "type": "integer",
          "minimum": 1
        },

        "charOffset": {
          "description": "The zero-based offset from the beginning of the file of the first character in the region.",
          "type": "integer",
          "minimum": 0
        },

        "charLength": {
          "description": "The length of the region in characters.",
          "type": "integer",
          "minimum": 0
        },

        "byteOffset": {
          "description": "The zero-based offset from the beginning of the file of the first byte in the region.",
          "type": "integer",
          "minimum": 0
        },

        "byteLength": {
          "description": "The length of the region in bytes.",
          "type": "integer",
          "minimum": 0
        },

        "snippet": {
          "description": "The portion of the file contents within the specified region.",
          "$ref": "#/definitions/fileContent"
        },

        "message": {
          "description": "A message relevant to the region.",
          "$ref": "#/definitions/message"
        },

        "sourceLanguage": {
          "description": "Specifies the source language, if any, of the portion of the file specified by the region object.",
          "type": "string"
        },

        "properties": {
          "description": "Key/value pairs that provide additional information about the region.",
          "$ref": "#/definitions/propertyBag"
        }
      }
    },

    "replacement": {
      "description": "The replacement of a single region of a file.",
      "additionalProperties": false,
      "type": "object",
      "properties": {

        "deletedRegion": {
          "description": "The region of the file to delete.",
          "$ref": "#/definitions/region"
        },

        "insertedContent": {
          "description": "The content to insert at the location specified by the 'deletedRegion' property.",
          "$ref": "#/definitions/fileContent"
        },

        "properties": {
          "description": "Key/value pairs that provide additional information about the replacement.",
          "$ref": "#/definitions/propertyBag"
        }
      },

      "required": [ "deletedRegion" ]
    },

<<<<<<< HEAD
    "resources": {
      "description": "Container for items that require localization.",
      "type": "object",
      "properties": {

        "messageStrings": {
          "description": "A dictionary, each of whose keys is a resource identifier and each of whose values is a localized string.",
          "type": "object",
          "additionalProperties": {
            "type": "string"
          }
        },


        "rules": {
          "description": "An array of rule objects relevant to the run.",
          "type": "array",
          "minItems": 0,
          "uniqueItems": true,
          "default": [],
          "items": {
            "$ref": "#/definitions/rule"
          }
        },

        "properties": {
          "description": "Key/value pairs that provide additional information about the resources.",
          "$ref": "#/definitions/propertyBag"
        }
      }
    },

=======
>>>>>>> 9c18164a
    "result": {
      "description": "A result produced by an analysis tool.",
      "additionalProperties": false,
      "type": "object",
      "properties": {

        "ruleId": {
          "description": "The stable, unique identifier of the rule, if any, to which this notification is relevant. This member can be used to retrieve rule metadata from the rules dictionary, if it exists.",
          "type": "string"
        },

        "ruleIndex": {
          "description": "The index within the run resources array of the rule object associated with this result.",
          "type": "integer",
          "default": -1,
          "minimum": -1
        },

<<<<<<< HEAD
=======
        "kind": {
          "description": "A value that categorizes results by evaluation state.",
          "default": "fail",
          "enum": [ "none", "notApplicable", "pass", "fail", "review", "open" ]
        },

>>>>>>> 9c18164a
        "level": {
          "description": "A value specifying the severity level of the result.",
          "default": "warning",
          "enum": [ "none", "note", "warning", "error"]
        },

        "message": {
          "description": "A message that describes the result. The first sentence of the message only will be displayed when visible space is limited.",
          "$ref": "#/definitions/message"
        },

        "analysisTarget": {
          "description": "Identifies the file that the analysis tool was instructed to scan. This need not be the same as the file where the result actually occurred.",
          "$ref": "#/definitions/fileLocation"
        },

        "locations": {
          "description": "The set of locations where the result was detected. Specify only one location unless the problem indicated by the result can only be corrected by making a change at every specified location.",
          "type": "array",
          "minItems": 0,
          "uniqueItems": false,
          "default": [],
          "items": {
            "$ref": "#/definitions/location"
          }
        },

        "instanceGuid": {
          "description": "A stable, unique identifer for the result in the form of a GUID.",
          "type": "string"
        },

        "correlationGuid": {
          "description": "A stable, unique identifier for the equivalence class of logically identical results to which this result belongs, in the form of a GUID.",
          "type": "string"
        },

        "occurrenceCount": {
          "description": "A positive integer specifying the number of times this logically unique result was observed in this run.",
          "type": "integer",
          "minimum": 1
        },

        "partialFingerprints": {
          "description": "A set of strings that contribute to the stable, unique identity of the result.",
          "type": "object",
          "additionalProperties": {
            "type": "string"
          }
        },

        "fingerprints": {
          "description": "A set of strings each of which individually defines a stable, unique identity for the result.",
          "type": "object",
          "additionalProperties": {
            "type": "string"
          }
        },

        "stacks": {
          "description": "An array of 'stack' objects relevant to the result.",
          "type": "array",
          "minItems": 0,
          "uniqueItems": false,
          "default": [],
          "items": {
            "$ref": "#/definitions/stack"
          }
        },

        "codeFlows": {
          "description": "An array of 'codeFlow' objects relevant to the result.",
          "type": "array",
          "minItems": 0,
          "uniqueItems": false,
          "default": [],
          "items": {
            "$ref": "#/definitions/codeFlow"
          }
        },

        "graphs": {
          "description": "A dictionary, each of whose keys is the id of a graph and each of whose values is a 'graph' object with that id.",
          "type": "object",
          "additionalProperties": {
            "$ref": "#/definitions/graph"
          }
        },

        "graphTraversals": {
          "description": "An array of one or more unique 'graphTraversal' objects.",
          "type": "array",
          "minItems": 1,
          "uniqueItems": true,
          "items": {
            "$ref": "#/definitions/graphTraversal"
          }
        },

        "relatedLocations": {
          "description": "A set of locations relevant to this result.",
          "type": "array",
          "minItems": 0,
          "uniqueItems": false,
          "default": [],
          "items": {
            "$ref": "#/definitions/location"
          }
        },

        "suppressionStates": {
          "description": "A set of flags indicating one or more suppression conditions.",
          "type": "array",
          "minItems": 0,
          "uniqueItems": true,
          "items": {
            "enum": [
              "suppressedInSource",
              "suppressedExternally"
            ]
          }
        },

        "baselineState": {
          "description": "The state of a result relative to a baseline of a previous run.",
          "enum": [
            "new",
            "unchanged",
            "updated",
            "absent"
          ]
        },

        "rank": {
          "description": "A number representing the priority or importance of the result.",
          "type": "number",
          "minimum": -1.0,
          "maximum": 100.0,
          "default": -1.0
        },

        "attachments": {
          "description": "A set of files relevant to the result.",
          "type": "array",
          "minItems": 0,
          "uniqueItems": true,
          "default": [],
          "items": {
            "$ref": "#/definitions/attachment"
          }
        },

        "hostedViewerUri": {
          "description": "An absolute URI at which the result can be viewed.",
          "type": "string",
          "format": "uri"
        },

        "workItemUris": {
          "description": "The URIs of the work items associated with this result.",
          "type": "array",
          "minItems": 0,
          "uniqueItems": true,
          "items": {
            "type": "string",
            "format": "uri"
          }
        },

        "provenance": {
          "description": "Information about how and when the result was detected.",
          "$ref": "#/definitions/resultProvenance"
        },

        "fixes": {
          "description": "An array of 'fix' objects, each of which represents a proposed fix to the problem indicated by the result.",
          "type": "array",
          "minItems": 0,
          "uniqueItems": true,
          "default": [],
          "items": {
            "$ref": "#/definitions/fix"
          }
        },

        "properties": {
          "description": "Key/value pairs that provide additional information about the result.",
          "$ref": "#/definitions/propertyBag"
        }
      },
      "required": [ "message" ]
    },

    "resultProvenance": {
      "description": "Contains information about how and when a result was detected.",
      "additionalProperties": false,
      "type": "object",
      "properties": {

        "firstDetectionTimeUtc": {
          "description": "The Coordinated Universal Time (UTC) date and time at which the result was first detected. See \"Date/time properties\" in the SARIF spec for the required format.",
          "type": "string",
          "format": "date-time"
        },

        "lastDetectionTimeUtc": {
          "description": "The Coordinated Universal Time (UTC) date and time at which the result was most recently detected. See \"Date/time properties\" in the SARIF spec for the required format.",
          "type": "string",
          "format": "date-time"
        },

        "firstDetectionRunInstanceGuid": {
          "description": "A GUID-valued string equal to the id.instanceGuid property of the run in which the result was first detected.",
          "type": "string"
        },

        "lastDetectionRunInstanceGuid": {
          "description": "A GUID-valued string equal to the id.instanceGuid property of the run in which the result was most recently detected.",
          "type": "string"
        },

        "invocationIndex": {
          "description": "The index within the run.invocations array of the invocation object which describes the tool invocation that detected the result.",
          "type": "integer",
          "minimum": -1
        },

        "conversionSources": {
          "description": "An array of physicalLocation objects which specify the portions of an analysis tool's output that a converter transformed into the result.",
          "type": "array",
          "minItems": 0,
          "uniqueItems": true,
          "default": [],
          "items": {
            "$ref": "#/definitions/physicalLocation"
          }
        },

        "properties": {
          "description": "Key/value pairs that provide additional information about the result.",
          "$ref": "#/definitions/propertyBag"
        }
      }
    },

    "messageDescriptor": {
      "description": "Describes a specific message raised by the tool, as part of the analysis it provides, its configuration or runtime execution.",
      "additionalProperties": false,
      "type": "object",
      "properties": {

        "id": {
          "description": "A stable, opaque identifier for the message.",
          "type": "string"
        },

        "deprecatedIds": {
<<<<<<< HEAD
          "description": "An array of stable, opaque identifiers by which this rule was known in some previous version of the analysis tool.",
=======
          "description": "An array of stable, opaque identifiers by which this message was known in some previous version of the analysis tool.",
>>>>>>> 9c18164a
          "type": "array",
          "minItems": 0,
          "uniqueItems": true,
          "items": {
            "type": "string"
          }
        },

        "name": {
          "description": "A message identifier that is understandable to an end user.",
          "$ref": "#/definitions/message"
        },

        "shortDescription": {
          "description": "A concise description of the rule. Should be a single sentence that is understandable when visible space is limited to a single line of text.",
          "$ref": "#/definitions/message"
        },

        "fullDescription": {
          "description": "A description of the rule. Should, as far as possible, provide details sufficient to enable resolution of any problem indicated by the result.",
          "$ref": "#/definitions/message"
        },

        "messageStrings": {
          "description": "A set of name/value pairs with arbitrary names. The value within each name/value pair consists of plain text interspersed with placeholders, which can be used to construct a message in combination with an arbitrary number of additional string arguments.",
          "type": "object",
          "additionalProperties": {
            "type": "string"
          }
        },

        "richMessageStrings": {
          "description": "A set of name/value pairs with arbitrary names. The value within each name/value pair consists of rich text interspersed with placeholders, which can be used to construct a message in combination with an arbitrary number of additional string arguments.",
          "type": "object",
          "additionalProperties": {
            "type": "string"
          }
        },

        "defaultConfiguration": {
          "description": "Default rule information.",
          "$ref": "#/definitions/ruleConfiguration"
        },

        "helpUri": {
          "description": "A URI where the primary documentation for the rule can be found.",
          "type": "string",
          "format": "uri"
        },

        "help": {
          "description": "Provides the primary documentation for the rule, useful when there is no online documentation.",
          "$ref": "#/definitions/message"
        },

        "properties": {
          "description": "Key/value pairs that provide additional information about the rule.",
          "$ref": "#/definitions/propertyBag"
        }
      }
    },

    "ruleConfiguration": {
      "description": "Information about a rule that can be configured at runtime.",
      "type": "object",
      "additionalProperties": false,
      "properties": {

        "enabled": {
          "default": true,
          "description": "Specifies whether the rule will be evaluated during the scan.",
          "type": "boolean"
        },

<<<<<<< HEAD
        "defaultLevel": {
          "description": "Specifies the default severity level for results generated by this rule.",
          "default": "warning",
          "enum": [ "note", "warning", "error" ]
        },

        "defaultRank": {
          "description": "Specifies the default priority or importance for results generated by this rule.",
=======
        "level": {
          "description": "Specifies the failure level for results generated by this rule.",
          "default": "warning",
          "enum": [ "none", "note", "warning", "error" ]
        },

        "rank": {
          "description": "Specifies the relative priority of results generated by this rule.",
>>>>>>> 9c18164a
          "type": "number",
          "minimum": -1.0,
          "maximum": 100.0,
          "default": -1.0
        },

        "parameters": {
          "description": "Contains configuration information specific to this rule.",
          "$ref": "#/definitions/propertyBag"
        },

        "properties": {
          "description": "Key/value pairs that provide additional information about the rule configuration.",
          "$ref": "#/definitions/propertyBag"
        }
      }
    },

    "run": {
      "description": "Describes a single run of an analysis tool, and contains the output of that run.",
      "additionalProperties": false,
      "type": "object",
      "properties": {

        "tool": {
          "description": "Information about the tool or tool pipeline that generated the results in this run. A run can only contain results produced by a single tool or tool pipeline. A run can aggregate results from multiple log files, as long as context around the tool run (tool command-line arguments and the like) is identical for all aggregated files.",
          "$ref": "#/definitions/tool"
        },

        "invocations": {
          "description": "Describes the invocation of the analysis tool.",
          "type": "array",
          "minItems": 0,
          "uniqueItems": false,
          "default": [],
          "items": {
            "$ref": "#/definitions/invocation"
          }
        },

        "conversion": {
          "description": "A conversion object that describes how a converter transformed an analysis tool's native output format into the SARIF format.",
          "$ref": "#/definitions/conversion"
        },

        "versionControlProvenance": {
          "description": "Specifies the revision in version control of the files that were scanned.",
          "type": "array",
          "minItems": 0,
          "uniqueItems": true,
          "default": [],
          "items": {
            "$ref": "#/definitions/versionControlDetails"
          }
        },

        "originalUriBaseIds": {
          "description": "The file location specified by each uriBaseId symbol on the machine where the tool originally ran.",
          "type": "object",
          "additionalProperties": {
            "$ref": "#/definitions/fileLocation"
          }
        },

        "files": {
          "description": "An array of file objects relevant to the run.",
          "type": "array",
          "minItems": 0,
          "uniqueItems": true,
          "items": {
            "$ref": "#/definitions/file"
          }
        },

        "logicalLocations": {
          "description": "An array of logical locations such as namespaces, types or functions.",
          "type": "array",
          "minItems": 0,
          "uniqueItems": true,
          "default": [],
          "items": {
            "$ref": "#/definitions/logicalLocation"
          }
        },

        "graphs": {
          "description": "A dictionary, each of whose keys is the id of a graph and each of whose values is a 'graph' object with that id.",
          "type": "object",
          "additionalProperties": {
            "$ref": "#/definitions/graph"
          }
        },

        "results": {
          "description": "The set of results contained in an SARIF log. The results array can be omitted when a run is solely exporting rules metadata. It must be present (but may be empty) if a log file represents an actual scan.",
          "type": "array",
          "minItems": 0,
          "uniqueItems": false,
          "items": {
            "$ref": "#/definitions/result"
          }
        },

        "id": {
          "description": "Automation details that describe this run.",
          "$ref": "#/definitions/runAutomationDetails"
        },

        "aggregateIds": {
          "description": "Automation details that describe the aggregate of runs to which this run belongs.",
          "type": "array",
          "minItems": 0,
          "uniqueItems": true,
          "default": [],
          "items": {
            "$ref": "#/definitions/runAutomationDetails"
          }
        },

        "baselineInstanceGuid": {
          "description": "The 'instanceGuid' property of a previous SARIF 'run' that comprises the baseline that was used to compute result 'baselineState' properties for the run.",
          "type": "string"
        },

        "richMessageMimeType": {
          "description": "The MIME type of all rich text message properties in the run. Default: \"text/markdown;variant=GFM\"",
          "type": "string",
          "default": "text/markdown;variant=GFM"
        },

        "redactionToken": {
          "description": "The string used to replace sensitive information in a redaction-aware property.",
          "type": "string"
        },

        "defaultFileEncoding": {
          "description": "Specifies the default encoding for any file object that refers to a text file.",
          "type": "string"
        },

        "defaultSourceLanguage": {
          "description": "Specifies the default source language for any file object that refers to a text file that contains source code.",
          "type": "string"
        },

        "newlineSequences": {
          "description": "An ordered list of character sequences that were treated as line breaks when computing region information for the run.",
          "type": "array",
          "minItems": 1,
          "uniqueItems": true,
          "default": [ "\r\n", "\n" ],
          "items": {
            "type": "string"
          }
        },

        "columnKind": {
          "description": "Specifies the unit in which the tool measures columns.",
          "enum": [ "utf16CodeUnits", "unicodeCodePoints" ],
          "default": "unicodeCodePoints"
        },

        "externalPropertyFiles": {
          "description": "References to external property files that should be inlined with the content of a root log file.",
          "$ref": "#/definitions/externalPropertyFiles"
        },

        "properties": {
          "description": "Key/value pairs that provide additional information about the run.",
          "$ref": "#/definitions/propertyBag"
        }
      },

      "required": [ "tool" ]
    },

    "runAutomationDetails": {
      "description": "Information that describes a run's identity and role within an engineering system process.",
      "additionalProperties": false,
      "type": "object",
      "properties": {

        "description": {
          "description": "A description of the identity and role played within the engineering system by this object's containing run object.",
          "$ref": "#/definitions/message"
        },

        "instanceId": {
          "description": "A hierarchical string that uniquely identifies this object's containing run object.",
          "type": "string"
        },

        "instanceGuid": {
          "description": "A stable, unique identifer for this object's containing run object in the form of a GUID.",
          "type": "string"
        },

        "correlationGuid": {
          "description": "A stable, unique identifier for the equivalence class of runs to which this object's containing run object belongs in the form of a GUID.",
          "type": "string"
        },

        "properties": {
          "description": "Key/value pairs that provide additional information about the run automation details.",
          "$ref": "#/definitions/propertyBag"
        }
      }
    },

    "stack": {
      "description": "A call stack that is relevant to a result.",
      "additionalProperties": false,
      "type": "object",
      "properties": {

        "message": {
          "description": "A message relevant to this call stack.",
          "$ref": "#/definitions/message"
        },

        "frames": {
          "description": "An array of stack frames that represents a sequence of calls, rendered in reverse chronological order, that comprise the call stack.",
          "type": "array",
          "minItems": 0,
          "uniqueItems": false,
          "items": {
            "$ref": "#/definitions/stackFrame"
          }
        },

        "properties": {
          "description": "Key/value pairs that provide additional information about the stack.",
          "$ref": "#/definitions/propertyBag"
        }
      },
      "required": [ "frames" ]
    },

    "stackFrame": {
      "description": "A function call within a stack trace.",
      "additionalProperties": false,
      "type": "object",
      "properties": {

        "location": {
          "description": "The location to which this stack frame refers.",
          "$ref": "#/definitions/location"
        },

        "module": {
          "description": "The name of the module that contains the code of this stack frame.",
          "type": "string"
        },

        "threadId": {
          "description": "The thread identifier of the stack frame.",
          "type": "integer"
        },

        "address": {
          "description": "The address of the method or function that is executing.",
          "type": "integer"
        },

        "offset": {
          "description": "The offset from the method or function that is executing.",
          "type": "integer"
        },

        "parameters": {
          "description": "The parameters of the call that is executing.",
          "type": "array",
          "minItems": 0,
          "uniqueItems": false,
          "default": [],
          "items": {
            "type": "string",
            "default": []
          }
        },

        "properties": {
          "description": "Key/value pairs that provide additional information about the stack frame.",
          "$ref": "#/definitions/propertyBag"
        }
      }
    },

    "threadFlow": {
      "type": "object",
      "properties": {

        "id": {
          "description": "An string that uniquely identifies the threadFlow within the codeFlow in which it occurs.",
          "type": "string"
        },

        "message": {
          "description": "A message relevant to the thread flow.",
          "$ref": "#/definitions/message"
        },

        "locations": {
          "description": "A temporally ordered array of 'threadFlowLocation' objects, each of which describes a location visited by the tool while producing the result.",
          "type": "array",
          "minItems": 1,
          "uniqueItems": false,
          "items": {
            "$ref": "#/definitions/threadFlowLocation"
          }
        },

        "properties": {
          "description": "Key/value pairs that provide additional information about the thread flow.",
          "$ref": "#/definitions/propertyBag"
        }
      },

      "required": [ "locations" ]
    },

    "threadFlowLocation": {
      "description": "A location visited by an analysis tool while simulating or monitoring the execution of a program.",
      "additionalProperties": false,
      "type": "object",
      "properties": {

        "location": {
          "description": "The code location.",
          "$ref": "#/definitions/location"
        },

        "stack": {
          "description": "The call stack leading to this location.",
          "$ref": "#/definitions/stack"
        },

        "kind": {
          "description": "A string describing the type of this location.",
          "type": "string"
        },

        "module": {
          "description": "The name of the module that contains the code that is executing.",
          "type": "string"
        },

        "state": {
          "description": "A dictionary, each of whose keys specifies a variable or expression, the associated value of which represents the variable or expression value. For an annotation of kind 'continuation', for example, this dictionary might hold the current assumed values of a set of global variables.",
          "type": "object",
          "additionalProperties": {
            "type": "string"
          }
        },

        "nestingLevel": {
          "description": "An integer representing a containment hierarchy within the thread flow.",
          "type": "integer"
        },

        "executionOrder": {
          "description": "An integer representing the temporal order in which execution reached this location.",
          "type": "integer"
        },

        "executionTimeUtc": {
          "description": "The Coordinated Universal Time (UTC) date and time at which this location was executed.",
          "type": "string",
          "format": "date-time"
        },

        "importance": {
          "description": "Specifies the importance of this location in understanding the code flow in which it occurs. The order from most to least important is \"essential\", \"important\", \"unimportant\". Default: \"important\".",
          "enum": [ "important", "essential", "unimportant" ]
        },

        "properties": {
          "description": "Key/value pairs that provide additional information about the threadflow location.",
          "$ref": "#/definitions/propertyBag"
        }
      }
    },

    "tool": {
      "description": "The analysis tool that was run.",
      "additionalProperties": false,
      "type": "object",
      "properties": {

        "name": {
          "description": "The name of the tool.",
          "type": "string"
        },

        "fullName": {
          "description": "The name of the tool along with its version and any other useful identifying information, such as its locale.",
          "type": "string"
        },

        "version": {
          "description": "The tool version, in whatever format the tool natively provides.",
          "type": "string"
        },

        "semanticVersion": {
          "description": "The tool version in the format specified by Semantic Versioning 2.0.",
          "type": "string"
        },

        "dottedQuadFileVersion": {
          "description": "The binary version of the tool's primary executable file expressed as four non-negative integers separated by a period (for operating systems that express file versions in this way).",
          "type": "string",
          "pattern": "[0-9]+(\\.[0-9]+){3}"
        },

        "downloadUri": {
          "description": "The absolute URI from which the tool can be downloaded.",
          "type": "string",
          "format": "uri"
        },

        "sarifLoggerVersion": {
          "description": "A version that uniquely identifies the SARIF logging component that generated this file, if it is versioned separately from the tool.",
          "type": "string"
        },

        "language": {
          "description": "The tool language (expressed as an ISO 649 two-letter lowercase culture code) and region (expressed as an ISO 3166 two-letter uppercase subculture code associated with a country or region).",
          "type": "string",
          "default": "en-US"
        },

        "globalMessageStrings": {
          "description": "A dictionary, each of whose keys is a resource identifier and each of whose values is a localized string.",
          "type": "object",
          "additionalProperties": {
            "type": "string"
          }
        },

        "notificationsMetadata": {
          "description": "An array of message descriptor objects relevant to the notifications related to the configuration and runtime execution of the tool.",
          "type": "array",
          "minItems": 0,
          "uniqueItems": true,
          "default": [],
          "items": {
            "$ref": "#/definitions/messageDescriptor"
          }
        },

        "rulesMetadata": {
          "description": "An array of message descriptor objects relevant to the analysis performed by the tool.",
          "type": "array",
          "minItems": 0,
          "uniqueItems": true,
          "default": [],
          "items": {
            "$ref": "#/definitions/messageDescriptor"
          }
        },

        "properties": {
          "description": "Key/value pairs that provide additional information about the tool.",
          "$ref": "#/definitions/propertyBag"
        }
      },

      "required": [ "name" ]
    },

    "versionControlDetails": {
      "description": "Specifies the information necessary to retrieve a desired revision from a version control system.",
      "type": "object",
      "additionalProperties": false,
      "properties": {

        "repositoryUri": {
          "description": "The absolute URI of the repository.",
          "type": "string",
          "format": "uri"
        },

        "revisionId": {
          "description": "A string that uniquely and permanently identifies the revision within the repository.",
          "type": "string"
        },

        "branch": {
          "description": "The name of a branch containing the revision.",
          "type": "string"
        },

        "revisionTag": {
          "description": "A tag that has been applied to the revision.",
          "type": "string"
        },

        "asOfTimeUtc": {
          "description": "A Coordinated Universal Time (UTC) date and time that can be used to synchronize an enlistment to the state of the repository at that time.",
          "type": "string",
          "format": "date-time"
        },

        "mappedTo": {
          "description": "The location in the local file system to which the root of the repository was mapped at the time of the analysis.",
          "$ref": "#/definitions/fileLocation"
        },

        "properties": {
          "description": "Key/value pairs that provide additional information about the version control details.",
          "$ref": "#/definitions/propertyBag"
        }
      },

      "required": [ "repositoryUri" ]
    }
  }
}
  <|MERGE_RESOLUTION|>--- conflicted
+++ resolved
@@ -1,12 +1,7 @@
 {
   "$schema": "http://json-schema.org/draft-04/schema#",
-<<<<<<< HEAD
-  "title": "Static Analysis Results Format (SARIF) Version 2.0.0-csd.2.beta.2019-01-09 JSON Schema",
-  "description": "Static Analysis Results Format (SARIF) Version 2.0.0-csd.2.beta-2019-01-09 JSON Schema: a standard format for the output of static analysis tools.",
-=======
   "title": "Static Analysis Results Format (SARIF) Version 2.0.0-csd.2.beta.2019-01-24 JSON Schema",
   "description": "Static Analysis Results Format (SARIF) Version 2.0.0-csd.2.beta-2019-01-24 JSON Schema: a standard format for the output of static analysis tools.",
->>>>>>> 9c18164a
   "additionalProperties": false,
   "type": "object",
   "properties": {
@@ -19,11 +14,7 @@
 
     "version": {
       "description": "The SARIF format version of this log file.",
-<<<<<<< HEAD
-      "enum": [ "2.0.0-csd.2.beta.2019-01-09" ]
-=======
       "enum": [ "2.0.0-csd.2.beta.2019-01-24" ]
->>>>>>> 9c18164a
     },
 
     "runs": {
@@ -312,24 +303,11 @@
           "$ref": "#/definitions/externalPropertyFile"
         },
 
-<<<<<<< HEAD
-        "resources": {
-          "description": "An external property file containing a run.resources object to be merged with the root log file.",
-          "$ref": "#/definitions/externalPropertyFile"
-        },
-
         "properties": {
           "description": "An external property file containing a run.properties object to be merged with the root log file.",
           "$ref": "#/definitions/externalPropertyFile"
         },
 
-=======
-        "properties": {
-          "description": "An external property file containing a run.properties object to be merged with the root log file.",
-          "$ref": "#/definitions/externalPropertyFile"
-        },
-
->>>>>>> 9c18164a
         "files": {
           "description": "An array of external property files containing run.files arrays to be merged with the root log file.",
           "type": "array",
@@ -348,16 +326,10 @@
           "items": {
             "$ref": "#/definitions/externalPropertyFile"
           }
-<<<<<<< HEAD
         },
 
         "logicalLocations": {
           "description": "An array of external property files containing run.logicalLocations arrays to be merged with the root log file.",
-=======
-        },
-
-        "logicalLocations": {
-          "description": "An array of external property files containing run.logicalLocations arrays to be merged with the root log file.",
           "type": "array",
           "minItems": 1,
           "uniqueItems": true,
@@ -368,7 +340,6 @@
 
         "results": {
           "description": "An array of external property files containing run.results arrays to be merged with the root log file.",
->>>>>>> 9c18164a
           "type": "array",
           "minItems": 1,
           "uniqueItems": false,
@@ -377,20 +348,9 @@
           }
         },
 
-<<<<<<< HEAD
-        "results": {
-          "description": "An array of external property files containing run.results arrays to be merged with the root log file.",
-          "type": "array",
-          "minItems": 1,
-          "uniqueItems": false,
-          "items": {
-            "$ref": "#/definitions/externalPropertyFile"
-          }
-=======
         "tool": {
           "description": "An external property file containing a run.tool object to be merged with the root log file.",
           "$ref": "#/definitions/externalPropertyFile"
->>>>>>> 9c18164a
         }
       }
     },
@@ -1302,41 +1262,6 @@
       "required": [ "deletedRegion" ]
     },
 
-<<<<<<< HEAD
-    "resources": {
-      "description": "Container for items that require localization.",
-      "type": "object",
-      "properties": {
-
-        "messageStrings": {
-          "description": "A dictionary, each of whose keys is a resource identifier and each of whose values is a localized string.",
-          "type": "object",
-          "additionalProperties": {
-            "type": "string"
-          }
-        },
-
-
-        "rules": {
-          "description": "An array of rule objects relevant to the run.",
-          "type": "array",
-          "minItems": 0,
-          "uniqueItems": true,
-          "default": [],
-          "items": {
-            "$ref": "#/definitions/rule"
-          }
-        },
-
-        "properties": {
-          "description": "Key/value pairs that provide additional information about the resources.",
-          "$ref": "#/definitions/propertyBag"
-        }
-      }
-    },
-
-=======
->>>>>>> 9c18164a
     "result": {
       "description": "A result produced by an analysis tool.",
       "additionalProperties": false,
@@ -1355,15 +1280,12 @@
           "minimum": -1
         },
 
-<<<<<<< HEAD
-=======
         "kind": {
           "description": "A value that categorizes results by evaluation state.",
           "default": "fail",
           "enum": [ "none", "notApplicable", "pass", "fail", "review", "open" ]
         },
 
->>>>>>> 9c18164a
         "level": {
           "description": "A value specifying the severity level of the result.",
           "default": "warning",
@@ -1621,11 +1543,7 @@
         },
 
         "deprecatedIds": {
-<<<<<<< HEAD
-          "description": "An array of stable, opaque identifiers by which this rule was known in some previous version of the analysis tool.",
-=======
           "description": "An array of stable, opaque identifiers by which this message was known in some previous version of the analysis tool.",
->>>>>>> 9c18164a
           "type": "array",
           "minItems": 0,
           "uniqueItems": true,
@@ -1700,16 +1618,6 @@
           "type": "boolean"
         },
 
-<<<<<<< HEAD
-        "defaultLevel": {
-          "description": "Specifies the default severity level for results generated by this rule.",
-          "default": "warning",
-          "enum": [ "note", "warning", "error" ]
-        },
-
-        "defaultRank": {
-          "description": "Specifies the default priority or importance for results generated by this rule.",
-=======
         "level": {
           "description": "Specifies the failure level for results generated by this rule.",
           "default": "warning",
@@ -1718,7 +1626,6 @@
 
         "rank": {
           "description": "Specifies the relative priority of results generated by this rule.",
->>>>>>> 9c18164a
           "type": "number",
           "minimum": -1.0,
           "maximum": 100.0,
