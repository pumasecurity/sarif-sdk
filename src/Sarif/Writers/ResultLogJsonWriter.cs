--- conflicted
+++ resolved
@@ -90,15 +90,6 @@
                 _serializer.Serialize(_jsonWriter, run.AggregateIds);
             }
 
-<<<<<<< HEAD
-            if (run.Tool != null)
-            {
-                _jsonWriter.WritePropertyName("tool");
-                _serializer.Serialize(_jsonWriter, run.Tool);
-            }
-
-=======
->>>>>>> 9c18164a
             if (run.Conversion != null)
             {
                 _jsonWriter.WritePropertyName("conversion");
@@ -135,15 +126,6 @@
                 _serializer.Serialize(_jsonWriter, run.RedactionToken);
             }
 
-<<<<<<< HEAD
-            if (run.Resources != null)
-            {
-                _jsonWriter.WritePropertyName("resources");
-                _serializer.Serialize(_jsonWriter, run.Resources);
-            }
-
-=======
->>>>>>> 9c18164a
             // For this Windows-relevant SDK, if the column kind isn't explicitly set,
             // we will set it to Utf16CodeUnits. Our jschema-generated OM is tweaked to 
             // always persist this property.
@@ -224,12 +206,7 @@
             _writeConditions |= Conditions.InvocationsWritten;
         }
 
-<<<<<<< HEAD
-
-        public void WriteRules(IList<Rule> rules)
-=======
         public void WriteTool(Tool tool)
->>>>>>> 9c18164a
         {
             if (tool == null)
             {
