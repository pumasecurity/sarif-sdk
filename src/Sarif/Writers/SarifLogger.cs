--- conflicted
+++ resolved
@@ -386,11 +386,7 @@
             }
             catch (ArgumentException) { } // Unrecognized or null encoding name
 
-<<<<<<< HEAD
-            _run.Files[fileDataKey] = FileData.Create(new Uri(uri, UriKind.RelativeOrAbsolute), _loggingOptions, null, encoding);
-=======
-            _run.Files[fileDataKey] = FileData.Create(uri, _dataToInsert, null, encoding);
->>>>>>> 983370ce
+            _run.Files[fileDataKey] = FileData.Create(new Uri(uri, UriKind.RelativeOrAbsolute), _dataToInsert, null, encoding);
         }
 
         public void AnalyzingTarget(IAnalysisContext context)
