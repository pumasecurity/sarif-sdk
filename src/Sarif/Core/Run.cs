--- conflicted
+++ resolved
@@ -16,7 +16,6 @@
         private static LogicalLocation EmptyLogicalLocation = new LogicalLocation();
 
         private IDictionary<FileLocation, int> _fileToIndexMap;
-<<<<<<< HEAD
 
         public Uri ExpandUrisWithUriBaseId(string key, string currentValue = null)
         {
@@ -146,143 +145,6 @@
             return true;
         }
 
-        public bool ShouldSerializeFiles() { return this.Files?.Count > 0; }
-=======
->>>>>>> 9c18164a
-
-        public Uri ExpandUrisWithUriBaseId(string key, string currentValue = null)
-        {
-            FileLocation fileLocation = this.OriginalUriBaseIds[key];
-
-            if (fileLocation.UriBaseId == null)
-            {
-                return fileLocation.Uri;
-            }
-            throw new InvalidOperationException("Author this code along with tests for originalUriBaseIds that are nested");
-        }
-
-<<<<<<< HEAD
-        public bool ShouldSerializeLogicalLocations() { return this.LogicalLocations?.Count > 0; }
-
-        public bool ShouldSerializeNewlineSequences() { return this.NewlineSequences != null && this.NewlineSequences.Any((s) => s != null); }
-=======
-        public int GetFileIndex(
-            FileLocation fileLocation,
-            bool addToFilesTableIfNotPresent = true,
-            OptionallyEmittedData dataToInsert = OptionallyEmittedData.None,
-            Encoding encoding = null)
-        {
-            if (fileLocation == null) { throw new ArgumentNullException(nameof(fileLocation)); }
-
-            if (this.Files?.Count == 0)
-            {
-                if (!addToFilesTableIfNotPresent)
-                {
-                    return -1;
-                }
-            }
-
-            if (_fileToIndexMap == null)
-            {
-                InitializeFileToIndexMap();
-            }
-
-            // Strictly speaking, some elements that may contribute to a files table 
-            // key are case sensitive, e.g., everything but the schema and protocol of a
-            // web URI. We don't have a proper comparer implementation that can handle 
-            // all cases. For now, we cover the Windows happy path, which assumes that
-            // most URIs in log files are file paths (which are case-insensitive)
-            //
-            // Tracking item for an improved comparer:
-            // https://github.com/Microsoft/sarif-sdk/issues/973
-
-            // When we perform a files table look-up, only the uri and uriBaseId
-            // are relevant; these properties together comprise the unique identity
-            // of the file object. The file index, of course, does not relate to the
-            // file identity. We consciously exclude the properties bag as well.
-
-            // We will normalize the input fileLocation.Uri to make URIs more consistent
-            // throughout the emitted log.
-            fileLocation.Uri = new Uri(UriHelper.MakeValidUri(fileLocation.Uri.OriginalString), UriKind.RelativeOrAbsolute);
-
-            var filesTableKey = new FileLocation
-            {
-                Uri = fileLocation.Uri,
-                UriBaseId = fileLocation.UriBaseId
-            };
-
-            if (!_fileToIndexMap.TryGetValue(filesTableKey, out int fileIndex))
-            {
-                if (addToFilesTableIfNotPresent)
-                {
-                    this.Files = this.Files ?? new List<FileData>();
-                    fileIndex = this.Files.Count;
-
-                    string mimeType = Writers.MimeType.DetermineFromFileExtension(filesTableKey.Uri.ToString());
-
-                    var fileData = FileData.Create(
-                        filesTableKey.Uri,
-                        dataToInsert,
-                        mimeType: mimeType,
-                        encoding);
-
-                    fileData.FileLocation = fileLocation;
-
-                    this.Files.Add(fileData);
-
-                    _fileToIndexMap[filesTableKey] = fileIndex;
-                }
-                else
-                {
-                    // We did not find the item. The call was not configured to add the entry.
-                    // Return the default value that indicates the item isn't present.
-                    fileIndex = -1;
-                }
-            }
-
-            fileLocation.FileIndex = fileIndex;
-            return fileIndex;
-        }
-
-        private void InitializeFileToIndexMap()
-        {
-            _fileToIndexMap = new Dictionary<FileLocation, int>(FileLocation.ValueComparer);
-
-            // First, we'll initialize our file object to index map
-            // with any files that already exist in the table
-            for (int i = 0; i < this.Files?.Count; i++)
-            {
-                FileData fileData = this.Files[i];
-
-                var fileLocation = new FileLocation
-                {
-                    Uri = fileData.FileLocation?.Uri,
-                    UriBaseId = fileData.FileLocation?.UriBaseId,
-                };
-
-                _fileToIndexMap[fileLocation] = i;
-            }
-        }
-
-        public bool ShouldSerializeColumnKind()
-        {
-            // This serialization helper does two things. 
-            // 
-            // First, if ColumnKind has not been 
-            // explicitly set, we will set it to the value that works for the Microsoft 
-            // platform (which is not the specified SARIF default). This makes sure that
-            // the value is set appropriate for code running on the Microsoft platform, 
-            // even if the SARIF producer is not aware of this rather obscure value. 
-            if (this.ColumnKind == ColumnKind.None)
-            {
-                this.ColumnKind = ColumnKind.Utf16CodeUnits;
-            }
-
-            // Second, we will always explicitly serialize this value. Otherwise, we can't easily
-            // distinguish between earlier versions of the format for which this property was typically absent.
-            return true;
-        }
-
         public bool ShouldSerializeFiles() { return this.Files.HasAtLeastOneNonNullValue(); }
 
         public bool ShouldSerializeGraphs() { return this.Graphs.HasAtLeastOneNonNullValue(); }
@@ -292,6 +154,5 @@
         public bool ShouldSerializeLogicalLocations() { return this.LogicalLocations.HasAtLeastOneNonNullValue(); }
 
         public bool ShouldSerializeNewlineSequences() { return this.NewlineSequences.HasAtLeastOneNonNullValue(); }
->>>>>>> 9c18164a
     }
 }