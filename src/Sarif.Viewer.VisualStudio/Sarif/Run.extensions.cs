--- conflicted
+++ resolved
@@ -81,17 +81,9 @@
                             ruleName,
                             shortDescription: null,
                             fullDescription: null,
-<<<<<<< HEAD
-                            richDescription: null,
-                            messageTemplates: null,
-                            richMessageTemplates: null,
                             configuration: null,
-=======
                             messageStrings: null,
                             richMessageStrings: null,
-                            configuration: RuleConfiguration.Unknown,
-                            defaultLevel: ResultLevel.Warning,
->>>>>>> 3e83ab07
                             helpUri: helpUri,
                             help: null, // PREfast rules don't need a "help" property; they all have online documentation.
                             properties: null);
