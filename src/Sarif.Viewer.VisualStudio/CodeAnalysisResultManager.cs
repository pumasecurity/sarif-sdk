--- conflicted
+++ resolved
@@ -355,7 +355,6 @@
                 return fileName;
             }
 
-<<<<<<< HEAD
             // Find the common suffix for the original file path and the resolved file path
             // by walking both paths backwards until we find where they differ.
             int resolvedOffset = resolvedPath.Length - resolvedFileName.Length;
@@ -371,13 +370,6 @@
                 string fullPathTail = fullPath.Substring(nextFullPathOffset);
 
                 if (!resolvedTail.Equals(fullPathTail, StringComparison.OrdinalIgnoreCase))
-=======
-            int offset = resolvedFileName.Length;
-            while ((resolvedPath.Length - offset) >= 0 &&
-                   (fileName.Length - offset) >= 0)
-            {
-                if (!resolvedPath[resolvedPath.Length - offset].ToString().Equals(fileName[fileName.Length - offset].ToString(), StringComparison.OrdinalIgnoreCase))
->>>>>>> 46cebada
                 {
                     break;
                 }
@@ -389,13 +381,8 @@
             // At this point, we've got our hands on the common suffix for both the 
             // original file path and the resolved location. we trim this off both
             // values and then add a remapping that converts one to the other
-<<<<<<< HEAD
             string originalPrefix = fullPath.Substring(0, fullPathOffset);
             string resolvedPrefix = resolvedPath.Substring(0, resolvedOffset);
-=======
-            string originalPrefix = fileName.Substring(0, fileName.Length - offset);
-            string resolvedPrefix = resolvedPath.Substring(0, resolvedPath.Length - offset);
->>>>>>> 46cebada
 
             int uriBaseIdEndIndex = resolvedPath.IndexOf(fileName.Replace("/", @"\"));
 
