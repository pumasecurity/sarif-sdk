﻿// Copyright (c) Microsoft. All rights reserved. 
// Licensed under the MIT license. See LICENSE file in the project root for full license information. 

using System;
using System.Collections.Generic;
using System.IO;
using Microsoft.CodeAnalysis.Sarif;
using System.ComponentModel;

namespace Microsoft.Sarif.Viewer.Models
{
    public class CallTreeNode : CodeLocationObject
    {
        private AnnotatedCodeLocation _location;
        private CallTree _callTree;
        private CallTreeNode _parent;

        [Browsable(false)]
        public AnnotatedCodeLocation Location
        {
            get
            {
                return _location;
            }
            set
            {
                _location = value;

                if (value?.PhysicalLocation != null)
                {
                    // If the backing AnnotatedCodeLocation has a PhysicalLocation, set the 
                    // FilePath and Region properties. The FilePath and Region properties
                    // are used to navigate to the source location and highlight the line.
                    Uri uri = value.PhysicalLocation.Uri;
                    if (uri != null)
                    {
                        string path = uri.IsAbsoluteUri ? uri.LocalPath : uri.ToString();
                        if (uri.IsAbsoluteUri && !Path.IsPathRooted(path))
                        {
                            path = uri.AbsoluteUri;
                        }

                        FilePath = path;
                    }

                    Region = value.PhysicalLocation.Region;
                }
                else
                {
                    FilePath = null;
                    Region = null;
                }
            }
        }

        /// <summary>
        /// Returns the location string formatted for Visual Studio.
        /// e.g. myfile.c (24,10)
        /// </summary>
        [Browsable(false)]
        public string LocationDisplayString
        {
            get
            {
                string text = String.Empty;

                if (!String.IsNullOrEmpty(FilePath))
                {
                    text = Path.GetFileName(FilePath) + " ";
                }

                if (Location?.PhysicalLocation?.Region != null)
                {
                    text += Location.PhysicalLocation.Region.FormatForVisualStudio();
                }

                return text;
            }
        }

        internal override ResultTextMarker LineMarker
        {
            get
            {
                // Not all locations have regions. Don't try to mark the locations that don't.
                if (_lineMarker == null && Region != null)
                {
                    _lineMarker = new ResultTextMarker(SarifViewerPackage.ServiceProvider, Region, FilePath);
                    _lineMarker.RaiseRegionSelected += RegionSelected;
                }

                return _lineMarker;
            }
            set
            {
                _lineMarker = value;
            }
        }

        /// <summary>
        /// Called when the source code region of this node is
        /// selected in the editor.
        /// </summary>
        /// <param name="sender"></param>
        /// <param name="e"></param>
        private void RegionSelected(object sender, EventArgs e)
        {
            // Select this item in the CallTree to bring the source and call tree in sync.
            if (CallTree != null)
            {
                CallTree.SelectedItem = this;
            }
        }

        [Browsable(false)]
        public override string DefaultSourceHighlightColor
        {
            get
            {
                if (this.Location.Importance == AnnotatedCodeLocationImportance.Essential)
                {
                    return ResultTextMarker.KEYEVENT_SELECTION_COLOR;
                }
                else
                {
                    return ResultTextMarker.LINE_TRACE_SELECTION_COLOR;
                }
            }
        }

        [Browsable(false)]
        public override string SelectedSourceHighlightColor
        {
            get
            {
                return ResultTextMarker.HOVER_SELECTION_COLOR;
            }
        }

        [Browsable(false)]
        public List<CallTreeNode> Children { get; set; }
<<<<<<< HEAD
        public CallTreeNode Parent { get; set; }
=======

        [Browsable(false)]
        public CallTree CallTree
        {
            get
            {
                return _callTree;
            }
            set
            {
                _callTree = value;

                // If there are any children, set their call tree too.
                if (Children != null)
                {
                    for (int i = 0; i < Children.Count; i++)
                    {
                        Children[i].CallTree = _callTree;
                    }
                }
            }
        }

        [Browsable(false)]
        public CallTreeNode Parent
        {
            get
            {
                return _parent;
            }
            set
            {
                _parent = value;

                // Set our call tree to our new parent's call tree.
                if (_parent != null)
                {
                    CallTree = _parent.CallTree;
                }
            }
        }

        public int? Step
        {
            get
            {
                return Location?.Step;
            }
        }

        [Category("Location")]
        [DisplayName("Source file")]
        public string SourceFile
        {
            get
            {
                Uri sourceUrl = Location?.PhysicalLocation?.Uri;

                if (sourceUrl != null)
                {
                    return Path.GetFileName(sourceUrl.LocalPath);
                }

                return null;
            }
        }

        [Category("Location")]
        [DisplayName("Start line")]
        public int? StartLine
        {
            get
            {
                return Location?.PhysicalLocation?.Region?.StartLine;
            }
        }

        [Category("Location")]
        [DisplayName("End line")]
        public int? EndLine
        {
            get
            {
                return Location?.PhysicalLocation?.Region?.EndLine;
            }
        }

        [Category("Location")]
        [DisplayName("Start column")]
        public int? StartColumn
        {
            get
            {
                return Location?.PhysicalLocation?.Region?.StartColumn;
            }
        }

        [Category("Location")]
        [DisplayName("End column")]
        public int? EndColumn
        {
            get
            {
                return Location?.PhysicalLocation?.Region?.EndColumn;
            }
        }

        public AnnotatedCodeLocationImportance? Importance
        {
            get
            {
                return Location?.Importance;
            }
        }

        public string Message
        {
            get
            {
                return Location?.Message;
            }
        }

        public string Snippet
        {
            get
            {
                return Location?.Snippet;
            }
        }

        public Dictionary<string, string> Properties
        {
            get
            {
                Dictionary<string, string> properties = new Dictionary<string, string>();

                if (Location?.PropertyNames != null)
                {
                    foreach (string key in Location.PropertyNames)
                    {
                        properties.Add(key, Location.GetProperty<object>(key).ToString());
                    }
                }

                return properties;
            }
        }
>>>>>>> 346efe20
    }
}<|MERGE_RESOLUTION|>--- conflicted
+++ resolved
@@ -139,9 +139,6 @@
 
         [Browsable(false)]
         public List<CallTreeNode> Children { get; set; }
-<<<<<<< HEAD
-        public CallTreeNode Parent { get; set; }
-=======
 
         [Browsable(false)]
         public CallTree CallTree
@@ -290,6 +287,5 @@
                 return properties;
             }
         }
->>>>>>> 346efe20
     }
 }