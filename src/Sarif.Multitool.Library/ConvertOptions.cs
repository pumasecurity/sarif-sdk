--- conflicted
+++ resolved
@@ -13,11 +13,7 @@
         [Option(
             't',
             "tool",
-<<<<<<< HEAD
-            HelpText = "The tool format of the input file. Must be one of: AndroidStudio, ClangAnalyzer, ClangTidy, CppCheck, ContrastSecurity, FlawFinder, Fortify, FortifyFpr, FxCop, Hdf, Nessus, PREfast, Pylint, SemmleQL, StaticDriverVerifier, TSLint, or a tool format for which a plugin assembly provides the converter.",
-=======
-            HelpText = "The tool format of the input file. Must be one of: AndroidStudio, CisCat, ClangAnalyzer, ClangTidy, CppCheck, ContrastSecurity, FlawFinder, Fortify, FortifyFpr, FxCop, Hdf, PREfast, Pylint, SemmleQL, StaticDriverVerifier, TSLint, or a tool format for which a plugin assembly provides the converter.",
->>>>>>> e366b48a
+            HelpText = "The tool format of the input file. Must be one of: AndroidStudio, CisCat, ClangAnalyzer, ClangTidy, CppCheck, ContrastSecurity, FlawFinder, Fortify, FortifyFpr, FxCop, Hdf, Nessus, PREfast, Pylint, SemmleQL, StaticDriverVerifier, TSLint, or a tool format for which a plugin assembly provides the converter.",
             Required = true)]
         public string ToolFormat { get; set; }
 
