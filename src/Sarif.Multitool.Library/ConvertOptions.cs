﻿// Copyright (c) Microsoft. All rights reserved.
// Licensed under the MIT license. See LICENSE file in the project root for full license information.

using CommandLine;

using Microsoft.CodeAnalysis.Sarif.Driver;

namespace Microsoft.CodeAnalysis.Sarif.Multitool
{
    [Verb("convert", HelpText = "Convert a tool output log to SARIF format.")]
    public class ConvertOptions : SingleFileOptionsBase
    {
        [Option(
            't',
            "tool",
<<<<<<< HEAD
            HelpText = "The tool format of the input file. Must be one of: AndroidStudio, CisCat, ClangAnalyzer, ClangTidy, CppCheck, ContrastSecurity, FlawFinder, Fortify, FortifyFpr, FxCop, Hdf, Nessus, PREfast, Pylint, SemmleQL, StaticDriverVerifier, TSLint, or a tool format for which a plugin assembly provides the converter.",
=======
            HelpText = "The tool format of the input file. Must be one of: AndroidStudio, CisCat, ClangAnalyzer, ClangTidy, CppCheck, ContrastSecurity, FlawFinder, Fortify, FortifyFpr, FxCop, Hdf, Nessus, PREfast, Pylint, SemmleQL, SnykOpenSource, StaticDriverVerifier, TSLint, or a tool format for which a plugin assembly provides the converter.",
>>>>>>> 2cbdeeb8
            Required = true)]
        public string ToolFormat { get; set; }

        [Option(
            'a',
            "plugin-assembly-path",
            HelpText = "Path to plugin assembly containing converter types.")]
        public string PluginAssemblyPath { get; set; }

        [Option(
            "normalize-for-github",
            HelpText = "Normalize converted output to conform to GitHub Advanced Security code scanning ingestion requirements.")]
        public bool NormalizeForGitHub { get; set; }
    }
}<|MERGE_RESOLUTION|>--- conflicted
+++ resolved
@@ -13,11 +13,7 @@
         [Option(
             't',
             "tool",
-<<<<<<< HEAD
-            HelpText = "The tool format of the input file. Must be one of: AndroidStudio, CisCat, ClangAnalyzer, ClangTidy, CppCheck, ContrastSecurity, FlawFinder, Fortify, FortifyFpr, FxCop, Hdf, Nessus, PREfast, Pylint, SemmleQL, StaticDriverVerifier, TSLint, or a tool format for which a plugin assembly provides the converter.",
-=======
-            HelpText = "The tool format of the input file. Must be one of: AndroidStudio, CisCat, ClangAnalyzer, ClangTidy, CppCheck, ContrastSecurity, FlawFinder, Fortify, FortifyFpr, FxCop, Hdf, Nessus, PREfast, Pylint, SemmleQL, SnykOpenSource, StaticDriverVerifier, TSLint, or a tool format for which a plugin assembly provides the converter.",
->>>>>>> 2cbdeeb8
+            HelpText = "The tool format of the input file. Must be one of: AndroidStudio, CisCat, ClangAnalyzer, ClangTidy, CppCheck, ContrastSecurity, FlawFinder, Fortify, FortifyFpr, FxCop, GenericSarif, Hdf, Nessus, PREfast, Pylint, SemmleQL, SnykOpenSource, StaticDriverVerifier, TSLint, or a tool format for which a plugin assembly provides the converter.",
             Required = true)]
         public string ToolFormat { get; set; }
 
