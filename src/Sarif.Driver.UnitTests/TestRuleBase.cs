﻿// Copyright (c) Microsoft. All rights reserved.
// Licensed under the MIT license. See LICENSE file in the project root for full license information.

using System.Collections.Generic;

namespace Microsoft.CodeAnalysis.Sarif.Driver
{
<<<<<<< HEAD
    internal abstract class TestRuleBase : Rule, ISkimmer<TestAnalysisContext>
=======
    internal abstract class TestRuleBase : Skimmer<TestAnalysisContext>
>>>>>>> 9c18164a
    {
        protected RuleConfiguration _ruleConfiguration = null;

        public override SupportedPlatform SupportedPlatforms
        {
            get
            {
                return SupportedPlatform.All;
            }
        }

<<<<<<< HEAD
        public virtual ResultLevel DefaultLevel { get { return ResultLevel.Warning; } }

        public override Message Name { get { return new Message { Text = this.GetType().Name }; } }

        public override Message FullDescription { get { return new Message { Text = this.GetType().Name + " full description." }; } }

=======
        public override FailureLevel DefaultLevel { get { return FailureLevel.Warning; } }

        public override Message Name { get { return new Message { Text = this.GetType().Name }; } }

        public override Message FullDescription { get { return new Message { Text = this.GetType().Name + " full description." }; } }

>>>>>>> 9c18164a
        public override Message ShortDescription { get { return new Message { Text = this.GetType().Name + " short description." }; } }

        public IDictionary<string, string> MessageFormats
        {
            get
            {
                return new Dictionary<string, string> { { nameof(SdkResources.NotApplicable_InvalidMetadata), SdkResources.NotApplicable_InvalidMetadata } };
            }
        }

        internal override IDictionary<string, SerializedPropertyInfo> Properties { get; set; }

<<<<<<< HEAD
        public override RuleConfiguration Configuration
=======
        public override RuleConfiguration DefaultConfiguration
>>>>>>> 9c18164a
        {
            get
            {
                if (_ruleConfiguration == null)
                {
                    _ruleConfiguration = new RuleConfiguration();
                }

                return _ruleConfiguration;
            }
        }

        public override IDictionary<string, string> MessageStrings { get { return new Dictionary<string, string>(); } }

        public override IDictionary<string, string> RichMessageStrings { get { return new Dictionary<string, string>(); } }

        public override Message Help { get { return new Message() { Text = "[Empty]" }; } }

        public override AnalysisApplicability CanAnalyze(TestAnalysisContext context, out string reasonIfNotApplicable)
        {
            reasonIfNotApplicable = null;
            return AnalysisApplicability.ApplicableToSpecifiedTarget;
        }

        public override void Initialize(TestAnalysisContext context)
        {
        }
    }
}<|MERGE_RESOLUTION|>--- conflicted
+++ resolved
@@ -5,11 +5,7 @@
 
 namespace Microsoft.CodeAnalysis.Sarif.Driver
 {
-<<<<<<< HEAD
-    internal abstract class TestRuleBase : Rule, ISkimmer<TestAnalysisContext>
-=======
     internal abstract class TestRuleBase : Skimmer<TestAnalysisContext>
->>>>>>> 9c18164a
     {
         protected RuleConfiguration _ruleConfiguration = null;
 
@@ -21,21 +17,12 @@
             }
         }
 
-<<<<<<< HEAD
-        public virtual ResultLevel DefaultLevel { get { return ResultLevel.Warning; } }
-
-        public override Message Name { get { return new Message { Text = this.GetType().Name }; } }
-
-        public override Message FullDescription { get { return new Message { Text = this.GetType().Name + " full description." }; } }
-
-=======
         public override FailureLevel DefaultLevel { get { return FailureLevel.Warning; } }
 
         public override Message Name { get { return new Message { Text = this.GetType().Name }; } }
 
         public override Message FullDescription { get { return new Message { Text = this.GetType().Name + " full description." }; } }
 
->>>>>>> 9c18164a
         public override Message ShortDescription { get { return new Message { Text = this.GetType().Name + " short description." }; } }
 
         public IDictionary<string, string> MessageFormats
@@ -48,11 +35,7 @@
 
         internal override IDictionary<string, SerializedPropertyInfo> Properties { get; set; }
 
-<<<<<<< HEAD
-        public override RuleConfiguration Configuration
-=======
         public override RuleConfiguration DefaultConfiguration
->>>>>>> 9c18164a
         {
             get
             {
