--- conflicted
+++ resolved
@@ -142,15 +142,10 @@
                     new Rule()
                     {
                         Id = ruleId,
-<<<<<<< HEAD
-                        FullDescription = "TestRule"
-=======
                         FullDescription = new Message
                         {
                             Text = "TestRule"
-                        },
-                        DefaultLevel = ResultLevel.Pass
->>>>>>> 3e83ab07
+                        }
                     });
             }
             return dictionary;
