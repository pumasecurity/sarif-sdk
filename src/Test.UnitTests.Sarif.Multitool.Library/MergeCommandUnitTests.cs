﻿// Copyright (c) Microsoft. All rights reserved.
// Licensed under the MIT license. See LICENSE file in the project root for full license information.

using System;
using System.Collections.Generic;
using System.IO;
using System.Text;

using FluentAssertions;

using Microsoft.VisualStudio.Services.Common;

using Moq;

using Newtonsoft.Json;

using Xunit;

using Xunit.Abstractions;

namespace Microsoft.CodeAnalysis.Sarif.Multitool
{
    public class MergeCommandUnitTests
    {
        private static readonly string testDirectory = Directory.GetCurrentDirectory();

        private readonly ITestOutputHelper output;
        private readonly Random random;

        public MergeCommandUnitTests(ITestOutputHelper testOutput)
        {
            this.output = testOutput;
            this.random = RandomSarifLogGenerator.GenerateRandomAndLog(this.output);
        }

        [Fact]
        public void MergeCommand_WhenSpecifyInlineOption_ShouldReturnErrorCode()
        {
            var mockFileSystem = new Mock<IFileSystem>();
            IFileSystem fileSystem = mockFileSystem.Object;

            var options = new MergeOptions
            {
                PrettyPrint = true,
                OutputDirectoryPath = testDirectory,
                OutputFileName = "merged.sarif",
                TargetFileSpecifiers = new[] { "*.sarif" },
                MergeRuns = true,
                Force = true,
                Inline = true,
            };

            var mergeCommand = new MergeCommand(fileSystem);
            int returnCode = mergeCommand.Run(options);
            returnCode.Should().Be(1);
        }

        [Fact]
        public void MergeCommand_IfCanNotCreateOutputFile_ShouldReturnErrorCode()
        {
            var mockFileSystem = new Mock<IFileSystem>();
            IFileSystem fileSystem = mockFileSystem.Object;
            string outputFilePath = Path.Combine(testDirectory, "merged.sarif");
            mockFileSystem.Setup(x => x.FileExists(outputFilePath)).Returns(false);

            var options = new MergeOptions
            {
                PrettyPrint = true,
                OutputDirectoryPath = testDirectory,
                OutputFileName = "merged.sarif",
                TargetFileSpecifiers = new[] { "*.sarif" },
                MergeRuns = true,
                Force = false,
            };

            var mergeCommand = new MergeCommand(fileSystem);
            int returnCode = mergeCommand.Run(options);
            returnCode.Should().Be(1);
        }

        [Fact]
        public void MergeCommand_WhenMergeRunsOn_RunShouldAggregateByToolVersion_SingleToolVersion()
        {
            var sarifLog1 = new SarifLog { Runs = new[] { CreateTestRun(3) } };
            var sarifLog2 = new SarifLog { Runs = new[] { CreateTestRun(6) } };
            string sarifLog1Json = JsonConvert.SerializeObject(sarifLog1);
            string sarifLog2Json = JsonConvert.SerializeObject(sarifLog2);
            string sarifLog1FilePath = Path.Combine(testDirectory, "SarifLog1.sarif");
            string sarifLog2FilePath = Path.Combine(testDirectory, "SarifLog2.sarif");
            string outputFilePath = Path.Combine(testDirectory, "merged.sarif");
            var outputStringBuilder = new StringBuilder();

            var mockFileSystem = new Mock<IFileSystem>();
            ArrangeMockFileSystemRead(mockFileSystem, sarifLog1Json, sarifLog1FilePath);
            ArrangeMockFileSystemRead(mockFileSystem, sarifLog2Json, sarifLog2FilePath);
            ArrangeMockFileSystemCreate(mockFileSystem, outputFilePath, outputStringBuilder);
            ArrangeMockFileSystemEnumerate(mockFileSystem, testDirectory, new[] { sarifLog1FilePath, sarifLog2FilePath });

            IFileSystem fileSystem = mockFileSystem.Object;

            var options = new MergeOptions
            {
                PrettyPrint = true,
                OutputDirectoryPath = testDirectory,
                OutputFileName = "merged.sarif",
                TargetFileSpecifiers = new[] { "*.sarif" },
                MergeRuns = true,
                Force = true,
            };

            var mergeCommand = new MergeCommand(fileSystem);
            int returnCode = mergeCommand.Run(options);
            returnCode.Should().Be(0);

            SarifLog mergedLog = JsonConvert.DeserializeObject<SarifLog>(outputStringBuilder.ToString());
            mergedLog.Runs.Count.Should().Be(1);
            mergedLog.Runs[0].Results.Count.Should().Be(9);
        }

        [Fact]
        public void MergeCommand_WhenMergeRunsOn_RunShouldAggregateByToolVersion_ThreeToolVersions()
        {
            var sarifLog1 = new SarifLog { Runs = new[] { CreateTestRun(7, false, "Tool1"), CreateTestRun(4, false, "Tool2") } };
            var sarifLog2 = new SarifLog { Runs = new[] { CreateTestRun(2, false, "Tool3") } };
            string sarifLog1Json = JsonConvert.SerializeObject(sarifLog1);
            string sarifLog2Json = JsonConvert.SerializeObject(sarifLog2);
            string sarifLog1FilePath = Path.Combine(testDirectory, "SarifLog1.sarif");
            string sarifLog2FilePath = Path.Combine(testDirectory, "SarifLog2.sarif");
            string outputFilePath = Path.Combine(testDirectory, "merged.sarif");
            var outputStringBuilder = new StringBuilder();

            var mockFileSystem = new Mock<IFileSystem>();
            ArrangeMockFileSystemRead(mockFileSystem, sarifLog1Json, sarifLog1FilePath);
            ArrangeMockFileSystemRead(mockFileSystem, sarifLog2Json, sarifLog2FilePath);
            ArrangeMockFileSystemCreate(mockFileSystem, outputFilePath, outputStringBuilder);
            ArrangeMockFileSystemEnumerate(mockFileSystem, testDirectory, new[] { sarifLog1FilePath, sarifLog2FilePath });

            IFileSystem fileSystem = mockFileSystem.Object;

            var options = new MergeOptions
            {
                PrettyPrint = true,
                OutputDirectoryPath = testDirectory,
                OutputFileName = "merged.sarif",
                TargetFileSpecifiers = new[] { "*.sarif" },
                MergeRuns = true,
                Force = true,
            };

            var mergeCommand = new MergeCommand(fileSystem);
            int returnCode = mergeCommand.Run(options);
            returnCode.Should().Be(0);

            SarifLog mergedLog = JsonConvert.DeserializeObject<SarifLog>(outputStringBuilder.ToString());
            mergedLog.Runs.Count.Should().Be(3);
            foreach (Run run in mergedLog.Runs)
            {
                if (run.Tool.Driver.Name == "Tool1")
                {
                    run.Results.Count.Should().Be(sarifLog1.Runs[0].Results.Count);
                }
                if (run.Tool.Driver.Name == "Tool2")
                {
                    run.Results.Count.Should().Be(sarifLog1.Runs[1].Results.Count);
                }
                if (run.Tool.Driver.Name == "Tool3")
                {
                    run.Results.Count.Should().Be(sarifLog2.Runs[0].Results.Count);
                }
            }
        }

        [Fact]
        public void MergeCommand_WhenMergeRunsOff_RunShouldAggregateByRuleToolVersion_SingleToolVersion()
        {
            var sarifLog1 = new SarifLog { Runs = new[] { CreateTestRun(5) } };
            var sarifLog2 = new SarifLog { Runs = new[] { CreateTestRun(6) } };
            string sarifLog1Json = JsonConvert.SerializeObject(sarifLog1);
            string sarifLog2Json = JsonConvert.SerializeObject(sarifLog2);
            string sarifLog1FilePath = Path.Combine(testDirectory, "SarifLog1.sarif");
            string sarifLog2FilePath = Path.Combine(testDirectory, "SarifLog2.sarif");
            string outputFilePath = Path.Combine(testDirectory, "merged.sarif");
            var outputStringBuilder = new StringBuilder();

            var mockFileSystem = new Mock<IFileSystem>();
            ArrangeMockFileSystemRead(mockFileSystem, sarifLog1Json, sarifLog1FilePath);
            ArrangeMockFileSystemRead(mockFileSystem, sarifLog2Json, sarifLog2FilePath);
            ArrangeMockFileSystemCreate(mockFileSystem, outputFilePath, outputStringBuilder);
            ArrangeMockFileSystemEnumerate(mockFileSystem, testDirectory, new[] { sarifLog1FilePath, sarifLog2FilePath });

            IFileSystem fileSystem = mockFileSystem.Object;

            var options = new MergeOptions
            {
                PrettyPrint = true,
                OutputDirectoryPath = testDirectory,
                OutputFileName = "merged.sarif",
                TargetFileSpecifiers = new[] { "*.sarif" },
                MergeRuns = false,
                Force = true,
            };

            var mergeCommand = new MergeCommand(fileSystem);
            int returnCode = mergeCommand.Run(options);
            returnCode.Should().Be(0);

            // merged log should have 6 runs grouped by rule id
            SarifLog mergedLog = JsonConvert.DeserializeObject<SarifLog>(outputStringBuilder.ToString());
            mergedLog.Runs.Count.Should().Be(6);
            for (int i = 1; i <= 6; i++)
            {
                mergedLog.Runs[i - 1].Tool.Driver.Name.Should().Be("TestTool");
                mergedLog.Runs[i - 1].Results[0].RuleId.Should().Be($"TESTRULE00{i}");
            }
        }

        [Fact]
        public void MergeCommand_WhenSplitPerRule_LogShouldAggregateByRuleToolVersion()
        {
            var sarifLog1 = new SarifLog { Runs = new[] { CreateTestRun(6, true) } };
            var sarifLog2 = new SarifLog { Runs = new[] { CreateTestRun(4, true) } };
            string sarifLog1Json = JsonConvert.SerializeObject(sarifLog1);
            string sarifLog2Json = JsonConvert.SerializeObject(sarifLog2);
            string sarifLog1FilePath = Path.Combine(testDirectory, "SarifLog1.sarif");
            string sarifLog2FilePath = Path.Combine(testDirectory, "SarifLog2.sarif");

            string outputFilePath1 = Path.Combine(testDirectory, "TESTRULE.001_merged.sarif");
            var outputStringBuilder1 = new StringBuilder();
            string outputFilePath2 = Path.Combine(testDirectory, "TESTRULE.002_merged.sarif");
            var outputStringBuilder2 = new StringBuilder();
            string outputFilePath3 = Path.Combine(testDirectory, "TESTRULE.003_merged.sarif");
            var outputStringBuilder3 = new StringBuilder();
            string outputFilePath4 = Path.Combine(testDirectory, "TESTRULE.004_merged.sarif");
            var outputStringBuilder4 = new StringBuilder();
            string outputFilePath5 = Path.Combine(testDirectory, "TESTRULE.005_merged.sarif");
            var outputStringBuilder5 = new StringBuilder();
            string outputFilePath6 = Path.Combine(testDirectory, "TESTRULE.006_merged.sarif");
            var outputStringBuilder6 = new StringBuilder();

            var mockFileSystem = new Mock<IFileSystem>();
            ArrangeMockFileSystemRead(mockFileSystem, sarifLog1Json, sarifLog1FilePath);
            ArrangeMockFileSystemRead(mockFileSystem, sarifLog2Json, sarifLog2FilePath);
            ArrangeMockFileSystemCreate(mockFileSystem, outputFilePath1, outputStringBuilder1);
            ArrangeMockFileSystemCreate(mockFileSystem, outputFilePath2, outputStringBuilder2);
            ArrangeMockFileSystemCreate(mockFileSystem, outputFilePath3, outputStringBuilder3);
            ArrangeMockFileSystemCreate(mockFileSystem, outputFilePath4, outputStringBuilder4);
            ArrangeMockFileSystemCreate(mockFileSystem, outputFilePath5, outputStringBuilder5);
            ArrangeMockFileSystemCreate(mockFileSystem, outputFilePath6, outputStringBuilder6);
            ArrangeMockFileSystemEnumerate(mockFileSystem, testDirectory, new[] { sarifLog1FilePath, sarifLog2FilePath });

            IFileSystem fileSystem = mockFileSystem.Object;

            var options = new MergeOptions
            {
                PrettyPrint = true,
                OutputDirectoryPath = testDirectory,
                OutputFileName = "merged.sarif",
                TargetFileSpecifiers = new[] { "*.sarif" },
                SplittingStrategy = SplittingStrategy.PerRule,
                Force = true,
            };

            var mergeCommand = new MergeCommand(fileSystem);
            int returnCode = mergeCommand.Run(options);
            returnCode.Should().Be(0);

            // should have 6 merged logs each log has result of 1 rule
            var mergedLogs = new List<SarifLog>
            {
                JsonConvert.DeserializeObject<SarifLog>(outputStringBuilder1.ToString()),
                JsonConvert.DeserializeObject<SarifLog>(outputStringBuilder2.ToString()),
                JsonConvert.DeserializeObject<SarifLog>(outputStringBuilder3.ToString()),
                JsonConvert.DeserializeObject<SarifLog>(outputStringBuilder4.ToString()),
                JsonConvert.DeserializeObject<SarifLog>(outputStringBuilder5.ToString()),
                JsonConvert.DeserializeObject<SarifLog>(outputStringBuilder6.ToString()),
            };

            for (int i = 1; i <= 6; i++)
            {
                mergedLogs[i - 1].Runs[0].Tool.Driver.Name.Should().Be("TestTool");
                mergedLogs[i - 1].Runs[0].Results[0].RuleId.Should().Be($"TESTRULE/00{i}");
            }
        }

        private Run CreateTestRun(int numberOfResult, bool createSubRule = false, string toolName = null, string version = null, string semanticVersion = null)
        {
            Run run = RandomSarifLogGenerator.GenerateRandomRun(this.random, 0);
            run.Tool.Driver.Name = toolName ?? "TestTool";
            run.Tool.Driver.Version = version ?? "15.0.0.0";
            run.Tool.Driver.SemanticVersion = semanticVersion ?? "15.0.0.0";
            run.Results ??= new List<Result>();

            var artifactUri = new Uri("path/to/file", UriKind.Relative);
            var guid = Guid.NewGuid().ToString();

            for (int i = 1; i <= numberOfResult; i++)
            {
                string ruleId = createSubRule ? $"TESTRULE/00{i}" : $"TESTRULE00{i}";
                run.Results.AddRange(
<<<<<<< HEAD
                    RandomSarifLogGenerator.GenerateFakeResults(this.random, new List<string> { ruleId }, new List<string> { }, new List<Uri> { artifactUri }, 1));
=======
                    RandomSarifLogGenerator.GenerateFakeResults(this.random, new List<string> { ruleId }, new List<string>() { guid }, new List<Uri> { artifactUri }, 1));
>>>>>>> 43104bed
            }

            return run;
        }

        private static void ArrangeMockFileSystemRead(Mock<IFileSystem> mockFileSystem, string sarifLogJson, string sariflogFilePath)
        {
            mockFileSystem.Setup(x => x.DirectoryExists(Path.GetDirectoryName(sariflogFilePath))).Returns(true);
            mockFileSystem.Setup(x => x.FileExists(sariflogFilePath)).Returns(true);
            mockFileSystem.Setup(x => x.FileReadAllText(sariflogFilePath)).Returns(sarifLogJson);
        }

        private static void ArrangeMockFileSystemCreate(Mock<IFileSystem> mockFileSystem, string sariflogFilePath, StringBuilder outputStream)
        {
            mockFileSystem.Setup(x => x.FileExists(sariflogFilePath)).Returns(false);
            mockFileSystem.Setup(x => x.FileCreate(sariflogFilePath)).Returns(() => new MemoryStreamToStringBuilder(outputStream));
        }

        private static void ArrangeMockFileSystemEnumerate(Mock<IFileSystem> mockFileSystem, string targetDirectory, IEnumerable<string> files)
        {
            mockFileSystem.Setup(x => x.DirectoryExists(Path.GetDirectoryName(targetDirectory))).Returns(true);
            mockFileSystem.Setup(x => x.DirectoryEnumerateFiles(targetDirectory, It.IsAny<string>(), It.IsAny<SearchOption>())).Returns(files);
        }
    }
}<|MERGE_RESOLUTION|>--- conflicted
+++ resolved
@@ -297,11 +297,7 @@
             {
                 string ruleId = createSubRule ? $"TESTRULE/00{i}" : $"TESTRULE00{i}";
                 run.Results.AddRange(
-<<<<<<< HEAD
-                    RandomSarifLogGenerator.GenerateFakeResults(this.random, new List<string> { ruleId }, new List<string> { }, new List<Uri> { artifactUri }, 1));
-=======
                     RandomSarifLogGenerator.GenerateFakeResults(this.random, new List<string> { ruleId }, new List<string>() { guid }, new List<Uri> { artifactUri }, 1));
->>>>>>> 43104bed
             }
 
             return run;
